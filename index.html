<!DOCTYPE html>
<html lang="en">
<head>
<meta charset="utf-8" />
<title>Search Terms Analytics</title>
<meta name="viewport" content="width=device-width, initial-scale=1" />

<!-- Libs -->
<script src="https://cdn.sheetjs.com/xlsx-0.20.3/package/dist/xlsx.full.min.js"></script>
<script src="https://cdnjs.cloudflare.com/ajax/libs/FileSaver.js/2.0.5/FileSaver.min.js"></script>

<style>
:root{
  --bg:#0f1216; --panel:#161b22; --text:#e7ecf3; --muted:#9aa6b2; --accent:#2563eb;
  --ok:#36d399; --danger:#ef4444; --border:#273043; --chip:#1c2432;
  --border-strong:color-mix(in srgb, var(--text) 40%, var(--border));
  --shadow:0 8px 24px rgba(0,0,0,.35);
  --header-grad: linear-gradient(180deg, rgba(255,255,255,.03) 0%, rgba(255,255,255,0) 100%);
  --btnText:#fff;
  --chartsGap:12px;
  --modeBtnBg:#fff;
  --modeIcon:#000;
}
body.light{
  --bg:#f7f9fc; --panel:#ffffff; --text:#0f172a; --muted:#475569; --accent:#2563eb;
  --ok:#059669; --danger:#dc2626; --border:#e2e8f0; --chip:#eef2f7;
  --border-strong:color-mix(in srgb, var(--text) 35%, var(--border));
  --shadow:0 6px 18px rgba(15,23,42,.08);
  --header-grad: linear-gradient(180deg, rgba(15,23,42,.06) 0%, rgba(15,23,42,0) 100%);
  --btnText:#0f172a;
  --modeBtnBg:#000;
  --modeIcon:#fff;
}
*{box-sizing:border-box}
html,body{height:100%}
body{margin:0;font:13.5px/1.45 system-ui,-apple-system,Segoe UI,Roboto,"Helvetica Neue",Arial,"Noto Sans";color:var(--text);background:var(--bg);display:flex;flex-direction:column;min-height:100%}
[hidden]{display:none !important}
h1{margin:0;font-weight:800;letter-spacing:.2px}

/* Buttons */
button{border:1px solid var(--border);background:var(--panel);color:var(--text);padding:10px 12px;border-radius:12px;cursor:pointer;transition:transform .12s, box-shadow .25s, background .2s, border-color .2s}
button:hover{transform:translateY(-1px)}
button:disabled{opacity:.5;cursor:not-allowed}
#resetFilters{display:none}
.btn-filters,.btn-reset{display:inline-flex;align-items:center;gap:8px;padding:10px 16px;border-radius:999px;border:1px solid var(--border-strong);background:color-mix(in srgb,var(--chip) 70%, var(--panel));color:var(--text);font-weight:700;box-shadow:var(--shadow);transition:transform .15s ease, box-shadow .25s ease, background .2s ease}
.btn-filters:hover,.btn-reset:hover{background:color-mix(in srgb,var(--chip) 90%, var(--panel));box-shadow:0 12px 28px rgba(0,0,0,.28)}
.btn-filters:focus-visible,.btn-reset:focus-visible{outline:2px solid var(--accent);outline-offset:3px}
.btn-primary{display:inline-flex;align-items:center;gap:8px;background:linear-gradient(180deg, var(--accent), color-mix(in srgb, var(--accent) 85%, #000));color:#fff !important;border-color:transparent;box-shadow:0 6px 18px rgba(37,99,235,.25)}
.btn-success{background:linear-gradient(180deg, var(--ok), color-mix(in srgb, var(--ok) 78%, #000)) !important;color:#fff !important;border-color:color-mix(in srgb, var(--ok) 60%, #000) !important;box-shadow:0 8px 22px color-mix(in srgb, var(--ok) 35%, transparent)}
.btn-success:hover{box-shadow:0 14px 32px color-mix(in srgb, var(--ok) 45%, transparent);transform:translateY(-2px)}
.btn-outline{display:inline-flex;align-items:center;gap:8px;background:transparent;border-color:var(--btnText);color:var(--btnText)}
/* icon-only theme button */
.btn-mode{display:inline-flex;align-items:center;gap:0;border-radius:14px;padding:10px;border:1px solid var(--modeBtnBg);background:var(--modeBtnBg);color:var(--modeIcon);width:42px;justify-content:center}

/* Header */
.app-header{display:flex;align-items:center;justify-content:space-between;padding:12px clamp(14px,3vw,28px);border-bottom:1px solid var(--border);background:var(--header-grad);position:sticky;top:0;backdrop-filter:blur(6px);z-index:20}
.actions{display:flex;gap:10px;align-items:center;flex-wrap:wrap}
body:not(.has-data) .app-header{display:none}

/* Layout */
#contentWrap{flex:1;display:flex;flex-direction:column;gap:14px;padding:12px clamp(14px,3vw,28px) 28px}
body:not(.has-data) #contentWrap{justify-content:center;padding:0 18px}
.empty-state{display:none;text-align:center;font-weight:600;color:var(--muted);line-height:1.6;max-width:520px;margin:0 auto;font-size:15px}
.empty-state span{color:var(--accent);cursor:pointer;text-decoration:underline;font-weight:700}
.empty-state span:focus-visible{outline:2px solid var(--accent);outline-offset:4px;border-radius:4px}
body:not(.has-data) #emptyState{display:flex;align-items:center;justify-content:center;min-height:60vh}
body.has-data #emptyState{display:none}
body:not(.has-data) #topLine,
body:not(.has-data) #kpiSection,
body:not(.has-data) #pivotSection{display:none !important}

/* Topline */
.topline{display:flex;flex-direction:column;align-items:flex-start;gap:12px;padding:8px clamp(14px,3vw,28px)}
body.has-data #tipPill{display:none !important}
.topline-controls{display:flex;flex-wrap:wrap;align-items:center;gap:12px;width:100%}
.pivot-tabs-bar{display:flex;align-items:center;justify-content:flex-start;flex:1 1 auto;min-width:0}
.pivot-tabs{display:inline-flex;align-items:center;gap:6px;padding:4px;border-radius:14px;border:1px solid var(--border);background:var(--panel);box-shadow:var(--shadow)}
.pivot-tab{border:0;background:transparent;color:var(--muted);font-weight:700;padding:8px 16px;border-radius:10px;cursor:pointer;transition:color .2s, background .2s, transform .12s;min-width:0}
.pivot-tab:hover{color:var(--text);background:var(--chip);transform:translateY(-1px)}
.pivot-tab.is-active{color:#fff;background:linear-gradient(180deg,var(--accent),color-mix(in srgb,var(--accent) 85%,#000))}
.pivot-tab:focus-visible{outline:2px solid var(--accent);outline-offset:3px}
.pill{display:inline-flex;align-items:center;gap:8px;padding:8px 12px;background:var(--chip);border:1px solid var(--border);border-radius:999px;color:var(--muted)}
.months-wrap{display:inline-flex;align-items:center;gap:6px;margin-left:auto}
.month-dd{position:relative}
.month-dd .dd-control{min-width:160px;display:flex;align-items:center;justify-content:space-between;gap:8px;padding:8px 10px;border:1px solid var(--border);border-radius:10px;background:var(--panel);cursor:pointer}
.month-dd .dd-panel{position:absolute;top:calc(100% + 6px);right:0;z-index:40;background:var(--panel);border:1px solid var(--border);border-radius:12px;box-shadow:var(--shadow);width:240px;display:none;max-height:360px;overflow:auto}
.month-dd.open .dd-panel{display:block}
.month-row{display:grid;grid-template-columns:auto 1fr;gap:10px;align-items:center;padding:8px 12px}
.month-row:hover{background:var(--chip)}
.month-row input{accent-color:var(--accent)}
.month-name{font-weight:700;color:var(--text)}
.month-custom{padding:10px;border-top:1px solid var(--border);background:color-mix(in srgb,var(--panel) 90%, var(--chip));display:grid;gap:10px}
.month-custom-btn{width:100%;border:1px dashed var(--border);background:transparent;color:var(--accent);font-weight:700;border-radius:10px;padding:10px 12px;display:flex;align-items:center;justify-content:center;gap:6px}
.month-custom-btn:hover{background:color-mix(in srgb,var(--chip) 80%, transparent)}
.month-range-panel{border:1px solid var(--border);border-radius:12px;padding:10px;background:color-mix(in srgb,var(--panel) 85%, var(--chip));box-shadow:inset 0 1px 0 color-mix(in srgb,var(--text) 6%, transparent)}
.month-range-fields{display:flex;flex-direction:column;gap:12px}
.month-range-fields label{display:flex;flex-direction:column;gap:4px;font-weight:600;color:var(--muted);font-size:12px;text-transform:uppercase;letter-spacing:.4px}
.month-range-fields input{border:1px solid var(--border);border-radius:8px;padding:8px 10px;background:var(--panel);color:var(--text);width:100%}
.month-range-actions{display:flex;gap:8px;margin-top:10px}
.month-range-apply,.month-range-clear{flex:1;border-radius:9px;font-weight:700;padding:8px 12px}
.month-range-apply{background:linear-gradient(180deg,var(--accent),color-mix(in srgb,var(--accent) 80%,#000));color:#fff;border-color:transparent;box-shadow:0 8px 20px rgba(37,99,235,.25)}
.month-range-apply:hover{box-shadow:0 12px 24px rgba(37,99,235,.3)}
.month-range-clear{background:transparent;border:1px solid var(--border-strong);color:var(--muted)}
.month-range-clear:hover{background:color-mix(in srgb,var(--chip) 85%, transparent)}

/* KPIs */
.kpis{padding:4px clamp(14px,3vw,26px) 8px;display:grid;grid-template-columns:repeat(8,minmax(120px,1fr));gap:10px}
.kpi{background:var(--panel);border:1px solid var(--border);border-radius:12px;padding:8px 10px;box-shadow:var(--shadow);min-height:68px;display:flex;flex-direction:column;justify-content:space-between}
.kpi .label{font-weight:700;color:var(--muted);font-size:12.5px}
.kpi .value{font-size:20px;font-weight:700;letter-spacing:.1px}
.kpi.small .value{font-size:20px}


/* Pivot table */
.pivot{padding:6px clamp(14px,3vw,26px) 20px;display:grid;grid-template-columns:repeat(auto-fit,minmax(320px,1fr));gap:var(--chartsGap);align-items:start;grid-auto-rows:var(--pivot-auto-rows,auto);grid-auto-flow:row dense}
.pivot[data-mode="overview"] #pivotCustTypeCard,
.pivot[data-mode="overview"] #pivotPlacementCard{display:none !important}
.pivot[data-mode="overview"] .pivot-conversion,
.pivot[data-mode="overall"] .pivot-conversion{display:none !important}
.pivot[data-mode="conversion"] #pivotStoreCard,
.pivot[data-mode="conversion"] #pivotLoCard,
.pivot[data-mode="conversion"] #pivotCustTypeCard,
.pivot[data-mode="conversion"] #pivotCatCard,
.pivot[data-mode="conversion"] #pivotPlacementCard{display:none !important}
@media(min-width:960px){
  .pivot[data-mode="overall"]{grid-template-columns:repeat(2,minmax(0,1fr));}
  .pivot[data-mode="overall"] .pivot-card{grid-column:1 / -1;}
  .pivot[data-mode="overall"] .pivot-overall-left{grid-column:1 / 2;}
  .pivot[data-mode="overall"] .pivot-overall-right{grid-column:2 / 3;}
  .pivot[data-mode="campaignPortfolio"]{grid-template-columns:repeat(2,minmax(0,1fr));}
  .pivot[data-mode="conversion"]{grid-template-columns:repeat(2,minmax(0,1fr));}
}
.chart-card{position:relative;background:var(--panel);border:1px solid var(--border);border-radius:14px;padding:12px 12px 10px;box-shadow:var(--shadow);display:flex;flex-direction:column;overflow:hidden}
.chart-title{font-weight:700;margin-bottom:8px;color:var(--muted);display:flex;align-items:center;justify-content:space-between;gap:10px}
.chart-title-text{flex:1;min-width:0}
.pivot-copy-btn{position:relative;display:inline-flex;align-items:center;justify-content:center;width:32px;height:32px;border-radius:9px;border:1px solid var(--border-strong);background:color-mix(in srgb,var(--panel) 75%, var(--chip));color:var(--muted);cursor:pointer;transition:background .2s ease, color .2s ease, transform .12s ease, box-shadow .25s ease, border-color .2s ease}
.pivot-copy-btn .pivot-copy-icon{font-size:16px;line-height:1}
.pivot-copy-btn:hover{background:color-mix(in srgb,var(--chip) 88%, var(--panel));color:var(--text);transform:translateY(-1px);box-shadow:0 8px 18px rgba(15,23,42,.28)}
.pivot-copy-btn:focus-visible{outline:2px solid var(--accent);outline-offset:3px}
.pivot-copy-btn.is-copied{color:var(--ok);border-color:color-mix(in srgb,var(--ok) 60%, var(--border))}
.pivot-copy-btn.is-copied::after{content:"Copied!";position:absolute;top:calc(100% + 6px);right:0;border-radius:6px;border:1px solid var(--border);background:var(--panel);padding:4px 8px;color:var(--ok);font-size:11px;font-weight:700;white-space:nowrap;box-shadow:var(--shadow);pointer-events:none;z-index:5}
.pivot-card{margin:0;width:100%}
.pivot-card+.pivot-card{margin-top:0}
.pivot-card-head{display:flex;align-items:center;justify-content:space-between;gap:12px;margin-bottom:8px}
.pivot-card-head .chart-title{margin-bottom:0}
.pivot-pagination{display:inline-flex;align-items:center;gap:8px}
.pivot-pagination.is-idle{opacity:.7}
.pivot-pagination[hidden]{display:none !important}
.pivot-nav-btn{width:30px;height:30px;min-width:30px;min-height:30px;display:grid;place-items:center;padding:0;border-radius:8px;font-size:16px;line-height:1}
.pivot-nav-btn:disabled{opacity:.45;cursor:not-allowed}
.pivot-nav-label{font-weight:700;color:var(--muted);font-size:12px;white-space:nowrap}
.pivot-body{margin-top:10px;overflow-y:auto;overflow-x:hidden;max-height:clamp(360px,55vh,520px);position:relative;border-radius:10px;background:var(--panel)}
.pivot-note{margin:2px 0 8px;color:var(--muted);font-size:12px;font-weight:600;line-height:1.35;}
.pivot-table{width:100%;border-collapse:collapse;min-width:320px;font-variant-numeric:tabular-nums}
.pivot-table thead th{padding:10px 12px;border-bottom:0;font-weight:700;color:var(--muted);font-size:12.5px;letter-spacing:.3px;text-transform:uppercase;position:sticky;top:0;background:var(--panel);z-index:3;text-align:right;box-shadow:inset 0 -2px 0 var(--border-strong)}
.pivot-table thead th.pivot-sortable{cursor:pointer;user-select:none}
.pivot-table thead th.pivot-sortable:focus-visible{outline:2px solid var(--accent);outline-offset:3px;border-radius:8px}
.pivot-sort-label{display:inline-flex;align-items:center;gap:6px;justify-content:flex-end}
.pivot-table thead th:first-child .pivot-sort-label{justify-content:flex-start}
.pivot-sort-indicator{font-size:10px;opacity:.75}
.pivot-table thead th:first-child{text-align:left}
.pivot-table thead th.pivot-acos{text-align:right}
.pivot-table thead th.pivot-acos-bar{padding-left:0;text-align:left;width:90px}
.pivot-table tbody th{padding:10px 12px;border-bottom:1px solid var(--border);text-align:left;font-weight:600;color:var(--text);white-space:normal;word-break:break-word;overflow-wrap:anywhere}
.pivot-table tbody td{padding:10px 12px;border-bottom:1px solid var(--border);vertical-align:middle}
.pivot-table.has-grand-total tbody tr:last-child th,.pivot-table.has-grand-total tbody tr:last-child td{border-bottom:0}
.pivot-table tbody tr:hover{background:var(--chip)}
.pivot-table td.pivot-num{text-align:right;font-weight:600;font-variant-numeric:tabular-nums}
.pivot-table tfoot th,.pivot-table tfoot td{padding:12px;border:0;font-weight:800;background:var(--panel);position:sticky;bottom:0;z-index:2;border-top:3px double var(--border-strong);box-shadow:none}
.pivot-table tfoot th{text-align:left}
.pivot-table tfoot td{text-align:right}
.pivot-table tfoot td.pivot-acos{padding-right:12px}
.pivot-table tfoot td.pivot-acos-bar{text-align:left;padding-left:0}
.pivot-table tfoot td .pivot-amount-total{font-weight:800}
.pivot-table td.pivot-acos{color:var(--text);vertical-align:middle;text-align:right;white-space:nowrap}
.pivot-table td.pivot-acos .pivot-amount{display:inline-block;min-width:56px;text-align:right;font-weight:600}
.pivot-table td.pivot-acos.pivot-acos-empty{color:var(--muted)}
.pivot-table td.pivot-acos-bar{padding-left:0;padding-right:12px;vertical-align:middle}
.pivot-table td.pivot-acos-bar .pivot-bar{min-width:64px}
.pivot-table td.pivot-acos-bar.pivot-acos-empty{opacity:.4}
.pivot-bar-fill.acos{background:linear-gradient(90deg,rgba(239,68,68,.9),rgba(220,38,38,.95))}
.pivot-table tr.pivot-total th,.pivot-table tr.pivot-total td{font-weight:800}
.pivot-empty{text-align:center;padding:24px 12px;color:var(--muted);font-weight:600;letter-spacing:.2px}

.pivot-metric{display:flex;flex-direction:column;gap:6px}
.pivot-amount{font-weight:600;font-size:13.5px}
.pivot-amount-total{font-weight:800;font-size:14px}

.pivot-bar{position:relative;height:8px;border-radius:999px;background:var(--chip);overflow:hidden}
.pivot-bar-fill{position:absolute;inset:0;border-radius:inherit;opacity:.9}
.pivot-bar-fill.spend{background:linear-gradient(90deg,rgba(37,99,235,.95),rgba(30,64,175,.95))}
.pivot-bar-fill.sales{background:linear-gradient(90deg,rgba(16,185,129,.7),rgba(5,150,105,.85))}

/* Loader */
#statusArea{display:none}
#statusArea.show{position:fixed;inset:0;z-index:1000;display:grid;place-items:center;background:radial-gradient(900px 400px at 20% -10%, color-mix(in srgb, #ffffff 4%, var(--bg)) 0%, var(--bg) 45%)}
.loader{display:flex;align-items:center;gap:14px;padding:16px 18px;border:1px dashed var(--border);border-radius:14px;background:var(--chip);box-shadow:var(--shadow)}
.spinner{width:22px;height:22px;border-radius:50%;border:3px solid rgba(255,255,255,.25);border-top-color:var(--accent);animation:spin .9s linear infinite}
@keyframes spin{to{transform:rotate(360deg)}}

/* Modal (filters) */
.modal{position:fixed;inset:0;background:rgba(0,0,0,.45);display:none;align-items:center;justify-content:center;z-index:50}
.modal.open{display:flex}
.modal-card{width:min(1120px,94vw);max-height:86vh;background:var(--panel);border:1px solid var(--border);border-radius:16px;box-shadow:var(--shadow);padding:18px;overflow:visible}
.modal-head{display:flex;align-items:center;justify-content:space-between;margin-bottom:10px}
.modal-actions{display:flex;gap:10px;justify-content:flex-end;margin-top:12px}
.modal-card{position:relative}
.modal-card::before{content:"";position:absolute;inset:-1px;border-radius:inherit;padding:1px;background:linear-gradient(135deg,color-mix(in srgb,var(--accent) 35%, transparent) 0%,transparent 42%,color-mix(in srgb,var(--accent) 28%, transparent) 100%);-webkit-mask:linear-gradient(#000 0 0) content-box,linear-gradient(#000 0 0);-webkit-mask-composite:xor;mask-composite:exclude;pointer-events:none}
.modal-head{padding-bottom:12px;margin-bottom:16px;border-bottom:1px solid var(--border-strong)}
.modal-head h3{margin:0;font-size:20px;font-weight:800;letter-spacing:.4px;text-transform:uppercase;color:var(--text)}
.filters{display:grid;gap:14px;grid-template-columns:repeat(12, minmax(0,1fr));overflow:visible;padding:12px;border:1px solid var(--border);border-radius:14px;background:color-mix(in srgb,var(--panel) 90%, var(--chip))}
.filter{display:grid;gap:6px;min-width:0;grid-column:span 4}
.filter.grow{grid-column:span 8}
.filter.search{grid-column:span 12}
.filter label{font-weight:700;color:var(--text);text-transform:uppercase;letter-spacing:.4px;font-size:12px}
.filter label::after{content:"";display:block;width:18px;height:2px;border-radius:999px;background:var(--accent);margin-top:4px}

/* Multi-select */
.dd{position:relative}
.dd-control{display:flex;align-items:center;justify-content:space-between;gap:10px;padding:10px 12px;border:1px solid var(--border);border-radius:10px;background:var(--panel);cursor:pointer;min-height:40px}
.dd-summary{white-space:nowrap;overflow:hidden;text-overflow:ellipsis}
.dd-chev{opacity:.8}
.dd-panel{position:absolute;top:calc(100% + 8px);left:0;z-index:100;background:var(--panel);border:1px solid var(--border);border-radius:12px;box-shadow:var(--shadow);width:min(420px, 90vw);max-height:360px;display:none;overflow:auto}
.dd.open .dd-panel{display:block}
.dd-head{display:grid;grid-template-columns: 1fr 1.4fr 90px;gap:6px;align-items:center;padding:8px;border-bottom:1px solid var(--border);background:var(--chip);border-top-left-radius:12px;border-top-right-radius:12px}
.dd-head .select-all{display:flex;align-items:center;gap:8px;font-weight:700}
.dd-head input[type="search"]{width:100%;border:1px solid var(--border);border-radius:8px;padding:8px 10px;background:var(--panel);color:var(--text)}
.dd-head .rc{justify-self:end;color:var(--muted);font-weight:700}
.dd-list{overflow:auto;padding:6px}
.dd-item{display:grid;grid-template-columns:1fr auto 60px;gap:8px;align-items:center;padding:6px;border-radius:8px}
.dd-item:hover{background:var(--chip)}
.dd-left{display:flex;align-items:center;gap:8px;min-width:0}
.dd-text{white-space:nowrap;overflow:hidden;text-overflow:ellipsis;max-width:30ch}
.dd-only{border:1px solid var(--border);background:var(--chip);color:var(--muted);border-radius:8px;padding:4px 8px;cursor:pointer}
.dd-count{text-align:right;color:var(--muted);font-variant-numeric:tabular-nums}
.dd-empty{padding:12px;text-align:center;color:var(--muted);font-weight:600;display:none}
.dd.no-results .dd-list{display:none}
.dd.no-results .dd-empty{display:block}

/* KPI sparklines */
.kpi{position:relative;overflow:hidden;transition:transform .18s ease, box-shadow .25s ease;padding-right:calc(10px + clamp(54px,45%,90px))}
.kpi:hover{transform:translateY(-3px);box-shadow:0 12px 28px rgba(15,23,42,.28)}
.kpi-spark{position:absolute;top:10px;right:10px;bottom:8px;width:clamp(54px,45%,90px);pointer-events:none;opacity:0;transition:opacity .25s ease}
.kpi:hover .kpi-spark{opacity:.9}
.kpi.small{padding-right:calc(8px + clamp(48px,48%,82px))}
.kpi.small .kpi-spark{right:8px;width:clamp(48px,48%,82px)}

/* Pivot animations */
.pivot-animate-forward{animation:pivotSlideLeft .4s ease}
.pivot-animate-backward{animation:pivotSlideRight .4s ease}
@keyframes pivotSlideRight{from{opacity:0;transform:translateX(-24px);}to{opacity:1;transform:translateX(0);}}
@keyframes pivotSlideLeft{from{opacity:0;transform:translateX(24px);}to{opacity:1;transform:translateX(0);}}

/* responsive */
@media (max-width:980px){.kpis{grid-template-columns:repeat(4,1fr)}}
@media (max-width:620px){.kpis{grid-template-columns:repeat(2,1fr)}}
</style>
</head>
<body>

<header id="appHeader" class="app-header">
  <div><h1>🔎 Search Terms Analytics</h1></div>
  <div class="actions">
    <button id="resetFilters" class="btn-reset">Reset</button>
    <button id="openFilters" class="btn-filters" style="display:none">Filters</button>
    <button id="pickLocalBtn" class="btn-primary btn-success">Open XLSX</button>
    <input id="fileInput" type="file" accept=".xlsx,.xls" hidden />
    <button id="downloadCsvBtn" class="btn-primary btn-success" disabled>Download CSV</button>
    <button id="themeToggle" class="btn-mode" title="Toggle dark/light" aria-label="Toggle theme"><span class="icon">🌙</span></button>
  </div>
</header>

<main id="contentWrap">
  <div id="emptyState" class="empty-state" role="status">
    📄 No Excel detected. Click <span id="emptyOpenLink" role="button" tabindex="0">Open XLSX</span> to load a file.
  </div>

  <div class="topline" id="topLine">
    <div class="pill" id="tipPill" hidden>📄 No Excel detected. Click <b>Open XLSX</b> to load a file.</div>
    <div class="topline-controls">
      <div class="pivot-tabs-bar" id="pivotTabsBar" hidden>
        <div id="pivotTabs" class="pivot-tabs" role="tablist" aria-label="Pivot views">
          <button type="button" class="pivot-tab is-active" data-tab="overview" role="tab" aria-selected="true">Overview Pivots</button>
          <button type="button" class="pivot-tab" data-tab="overall" role="tab" aria-selected="false" tabindex="-1">Overall Pivots</button>
          <button type="button" class="pivot-tab" data-tab="campaignPortfolio" role="tab" aria-selected="false" tabindex="-1">Campaign / Portfolio</button>
          <button type="button" class="pivot-tab" data-tab="conversion" role="tab" aria-selected="false" tabindex="-1">ST-ASIN Conversion</button>
        </div>
      </div>
      <div class="months-wrap" id="monthsWrap" hidden>
        <div id="monthFilter" class="month-dd">
          <div class="dd-control"><span class="dd-summary">All</span><span class="dd-chev">▾</span></div>
          <div class="dd-panel">
            <div id="monthList"></div>
            <div class="month-custom">
              <button type="button" id="customRangeToggle" class="month-custom-btn">Custom date range…</button>
              <div id="customRangePanel" class="month-range-panel" hidden>
                <div class="month-range-fields">
                  <label>
                    <span>From</span>
                    <input type="date" id="customRangeStart" />
                  </label>
                  <label>
                    <span>To</span>
                    <input type="date" id="customRangeEnd" />
                  </label>
                </div>
                <div class="month-range-actions">
                  <button type="button" id="customRangeApply" class="month-range-apply">Apply</button>
                  <button type="button" id="customRangeClear" class="month-range-clear">Clear</button>
                </div>
              </div>
            </div>
          </div>
        </div>
      </div>
    </div>
  </div>

  <section class="status" id="statusArea" aria-live="polite">
    <div class="loader"><div class="spinner"></div><div><strong>Processing data</strong></div></div>
  </section>

  <!-- KPIs -->
  <section class="kpis" id="kpiSection" hidden>
  <div class="kpi" data-kpi="spend"><div class="label">Spend</div><div class="value" id="kpiSpend">—</div></div>
  <div class="kpi" data-kpi="revenue"><div class="label">Sales</div><div class="value" id="kpiRevenue">—</div></div>
  <div class="kpi small" data-kpi="acos"><div class="label">ACOS</div><div class="value" id="kpiACOS">—</div></div>
  <div class="kpi" data-kpi="clicks"><div class="label">Clicks</div><div class="value" id="kpiClicks">—</div></div>
  <div class="kpi" data-kpi="impressions"><div class="label">Impressions</div><div class="value" id="kpiImpr">—</div></div>
  <div class="kpi small" data-kpi="ctr"><div class="label">CTR</div><div class="value" id="kpiCTR">—</div></div>
  <div class="kpi" data-kpi="roas"><div class="label">ROAS</div><div class="value" id="kpiROAS">—</div></div>
  <div class="kpi" data-kpi="avgcpc"><div class="label">Avg CPC</div><div class="value" id="kpiAvgCPC">—</div></div>
</section>

  <!-- Pivot Table -->
  <section class="pivot" id="pivotSection" hidden>
  <div class="chart-card pivot-card pivot-overall-left" id="pivotStoreCard">
    <div class="chart-title">
      <span class="chart-title-text">Store Performance Pivot</span>
      <button type="button" class="pivot-copy-btn" data-copy-target="pivotTableStore" title="Copy Store Performance Pivot table" aria-label="Copy Store Performance Pivot table">
        <span class="pivot-copy-icon" aria-hidden="true">📋</span>
      </button>
    </div>
    <div class="pivot-body">
      <table id="pivotTableStore" class="pivot-table"></table>
    </div>
  </div>
  <div class="chart-card pivot-card pivot-overall-left" id="pivotLoCard">
    <div class="chart-title">
      <span class="chart-title-text">LO Performance Pivot</span>
      <button type="button" class="pivot-copy-btn" data-copy-target="pivotTableLo" title="Copy LO Performance Pivot table" aria-label="Copy LO Performance Pivot table">
        <span class="pivot-copy-icon" aria-hidden="true">📋</span>
      </button>
    </div>
    <div class="pivot-body">
      <table id="pivotTableLo" class="pivot-table"></table>
    </div>
  </div>
  <div class="chart-card pivot-card pivot-overall-left" id="pivotCustTypeCard">
    <div class="chart-title">
      <span class="chart-title-text">Customer Search Term - TYPE Performance Pivot</span>
      <button type="button" class="pivot-copy-btn" data-copy-target="pivotTableCustType" title="Copy Customer Search Term - TYPE Performance Pivot table" aria-label="Copy Customer Search Term - TYPE Performance Pivot table">
        <span class="pivot-copy-icon" aria-hidden="true">📋</span>
      </button>
    </div>
    <div class="pivot-body">
      <table id="pivotTableCustType" class="pivot-table"></table>
    </div>
  </div>
  <div class="chart-card pivot-card pivot-overall-right" id="pivotCatCard">
    <div class="chart-title">
      <span class="chart-title-text">Category Performance Pivot</span>
      <button type="button" class="pivot-copy-btn" data-copy-target="pivotTableCat" title="Copy Category Performance Pivot table" aria-label="Copy Category Performance Pivot table">
        <span class="pivot-copy-icon" aria-hidden="true">📋</span>
      </button>
    </div>
    <div class="pivot-body">
      <table id="pivotTableCat" class="pivot-table"></table>
    </div>
  </div>
  <div class="chart-card pivot-card pivot-overall-right" id="pivotPlacementCard">
    <div class="chart-title">
      <span class="chart-title-text">Placement Performance Pivot</span>
      <button type="button" class="pivot-copy-btn" data-copy-target="pivotTablePlacement" title="Copy Placement Performance Pivot table" aria-label="Copy Placement Performance Pivot table">
        <span class="pivot-copy-icon" aria-hidden="true">📋</span>
      </button>
    </div>
    <div class="pivot-body">
      <table id="pivotTablePlacement" class="pivot-table"></table>
    </div>
  </div>
  <div class="chart-card pivot-card" id="pivotCampaignCard">
    <div class="chart-title">
      <span class="chart-title-text">Campaign Performance Pivot</span>
      <button type="button" class="pivot-copy-btn" data-copy-target="pivotTableCampaign" title="Copy Campaign Performance Pivot table" aria-label="Copy Campaign Performance Pivot table">
        <span class="pivot-copy-icon" aria-hidden="true">📋</span>
      </button>
    </div>
    <div class="pivot-body">
      <table id="pivotTableCampaign" class="pivot-table"></table>
    </div>
  </div>
  <div class="chart-card pivot-card" id="pivotPortfolioCard">
    <div class="chart-title">
      <span class="chart-title-text">Portfolio Performance Pivot</span>
      <button type="button" class="pivot-copy-btn" data-copy-target="pivotTablePortfolio" title="Copy Portfolio Performance Pivot table" aria-label="Copy Portfolio Performance Pivot table">
        <span class="pivot-copy-icon" aria-hidden="true">📋</span>
      </button>
    </div>
    <div class="pivot-body">
      <table id="pivotTablePortfolio" class="pivot-table"></table>
    </div>
  </div>
  <div class="chart-card pivot-card pivot-conversion" id="pivotConversionStCard">
    <div class="chart-title">
      <span class="chart-title-text">Customer Search Term (ST) Performance Pivot</span>
      <button type="button" class="pivot-copy-btn" data-copy-target="pivotTableConversionSt" title="Copy Customer Search Term (ST) Performance Pivot table" aria-label="Copy Customer Search Term (ST) Performance Pivot table">
        <span class="pivot-copy-icon" aria-hidden="true">📋</span>
      </button>
    </div>
    <div class="pivot-body">
      <table id="pivotTableConversionSt" class="pivot-table"></table>
    </div>
  </div>
  <div class="chart-card pivot-card pivot-conversion" id="pivotConversionAsinCard">
    <div class="chart-title">
      <span class="chart-title-text">Customer Search Term (ASIN) Performance Pivot</span>
      <button type="button" class="pivot-copy-btn" data-copy-target="pivotTableConversionAsin" title="Copy Customer Search Term (ASIN) Performance Pivot table" aria-label="Copy Customer Search Term (ASIN) Performance Pivot table">
        <span class="pivot-copy-icon" aria-hidden="true">📋</span>
      </button>
    </div>
    <div class="pivot-body">
      <table id="pivotTableConversionAsin" class="pivot-table"></table>
    </div>
  </div>
</section>

</main>

<!-- Filters Modal -->
<div id="filtersModal" class="modal" aria-hidden="true" role="dialog" aria-label="Filters">
  <div class="modal-card">
    <div class="modal-head">
      <h3>Filters</h3>
      <button id="closeFilters" class="btn-outline" title="Close">✕</button>
    </div>

    <section class="filters" id="filtersSection" hidden>
      <div class="filter" data-col-wrapper="category"><label data-col-label="category" data-default="Category">Category</label><div id="categoryMS" class="dd"></div></div>
      <div class="filter" data-col-wrapper="store"><label data-col-label="store" data-default="Store">Store</label><div id="storeMS" class="dd"></div></div>
      <div class="filter" data-col-wrapper="lo"><label data-col-label="lo" data-default="LO">LO</label><div id="loMS" class="dd"></div></div>
      <div class="filter" data-col-wrapper="ttype"><label data-col-label="ttype" data-default="Targeting Type">Targeting Type</label><div id="ttypeMS" class="dd"></div></div>
      <div class="filter" data-col-wrapper="tsub"><label data-col-label="tsub" data-default="Targeting Sub Type">Targeting Sub Type</label><div id="tsubMS" class="dd"></div></div>
      <div class="filter" data-col-wrapper="tsub2"><label data-col-label="tsub2" data-default="Targeting Sub Type2">Targeting Sub Type2</label><div id="tsub2MS" class="dd"></div></div>
      <div class="filter grow" data-col-wrapper="campaign"><label data-col-label="campaign" data-default="Campaign Name">Campaign Name</label><div id="campaignMS" class="dd"></div></div>
      <div class="filter grow" data-col-wrapper="portfolio"><label data-col-label="portfolio" data-default="Portfolio Name">Portfolio Name</label><div id="portfolioMS" class="dd"></div></div>

      <div class="filter search"><label for="searchFilter">Search Term</label>
        <input id="searchFilter" type="search" placeholder="Type to filter terms…" style="flex:1;border:1px solid var(--border);border-radius:10px;padding:10px 12px;background:var(--panel);color:var(--text)">
      </div>
    </section>

    <div class="modal-actions">
      <button id="clearAll" class="btn-outline">Clear All</button>
      <button id="cancelFilters" class="btn-outline">Cancel</button>
      <button id="applyFilters" class="btn-primary">Apply</button>
    </div>
  </div>
</div>

<script>
'use strict';

function ensureConversionElements(){
  const tabsList=document.getElementById('pivotTabs');
  if(tabsList && !tabsList.querySelector('[data-tab="conversion"]')){
    const btn=document.createElement('button');
    btn.type='button';
    btn.className='pivot-tab';
    btn.dataset.tab='conversion';
    btn.setAttribute('role','tab');
    btn.setAttribute('aria-selected','false');
    btn.setAttribute('tabindex','-1');
    btn.textContent='ST-ASIN Conversion';
    tabsList.appendChild(btn);
  }

  const pivotSection=document.getElementById('pivotSection');
  if(!pivotSection) return;

  const createNav=(type)=>{
    const nav=document.createElement('div');
    nav.className='pivot-pagination';
    nav.dataset.pivot=type;
    const prev=document.createElement('button');
    prev.type='button';
    prev.className='pivot-nav-btn prev';
    prev.setAttribute('aria-label','Previous 500 rows');
    prev.textContent='‹';
    prev.disabled=true;
    const label=document.createElement('span');
    label.className='pivot-nav-label';
    label.textContent='—';
    const next=document.createElement('button');
    next.type='button';
    next.className='pivot-nav-btn next';
    next.setAttribute('aria-label','Next 500 rows');
    next.textContent='›';
    next.disabled=true;
    nav.append(prev,label,next);
    return nav;
  };

  const ensureHead=(card)=>{
    if(!card) return null;
    let head=card.querySelector('.pivot-card-head');
    if(head) return head;
    head=document.createElement('div');
    head.className='pivot-card-head';
    const titleNode=card.querySelector('.chart-title');
    if(titleNode){
      card.insertBefore(head,titleNode);
      head.appendChild(titleNode);
    }else{
      const title=document.createElement('div');
      title.className='chart-title';
      head.appendChild(title);
      card.insertBefore(head, card.firstChild||null);
    }
    return head;
  };

  const ensureCard=(cardId,title,tableId,type)=>{
    let card=document.getElementById(cardId);
<<<<<<< HEAD
    if(!card){
      card=document.createElement('div');
      card.id=cardId;
      card.className='chart-card pivot-card pivot-conversion';
      const head=document.createElement('div');
      head.className='pivot-card-head';
      const titleNode=document.createElement('div');
      titleNode.className='chart-title';
      titleNode.textContent=title;
      head.appendChild(titleNode);
      head.appendChild(createNav(type));
      card.appendChild(head);
      const body=document.createElement('div');
      body.className='pivot-body';
      const table=document.createElement('table');
      table.id=tableId;
      table.className='pivot-table';
      body.appendChild(table);
      card.appendChild(body);
      pivotSection.appendChild(card);
      return card;
    }

    const head=ensureHead(card);
    if(head && !head.querySelector('.pivot-pagination')){
      head.appendChild(createNav(type));
    }
    const titleNode=head?.querySelector('.chart-title') || card.querySelector('.chart-title');
    if(titleNode) titleNode.textContent=title;
    if(tableId && !card.querySelector(`#${tableId}`)){
      let body=card.querySelector('.pivot-body');
      if(!body){
        body=document.createElement('div');
        body.className='pivot-body';
        card.appendChild(body);
      }
      const table=document.createElement('table');
      table.id=tableId;
      table.className='pivot-table';
      body.appendChild(table);
    }
=======
    if(card) return card;
    card=document.createElement('div');
    card.id=cardId;
    card.className='chart-card pivot-card pivot-conversion';
    const titleNode=document.createElement('div');
    titleNode.className='chart-title';
    const titleText=document.createElement('span');
    titleText.className='chart-title-text';
    titleText.textContent=title;
    const copyBtn=createPivotCopyButton(tableId,title);
    titleNode.append(titleText,copyBtn);
    const body=document.createElement('div');
    body.className='pivot-body';
    const table=document.createElement('table');
    table.id=tableId;
    table.className='pivot-table';
    body.appendChild(table);
    card.appendChild(titleNode);
    card.appendChild(body);
    pivotSection.appendChild(card);
>>>>>>> fc5d58e3
    return card;
  };

  ensureCard('pivotConversionStCard','Customer Search Term (ST) Performance Pivot','pivotTableConversionSt','st');
  ensureCard('pivotConversionAsinCard','Customer Search Term (ASIN) Performance Pivot','pivotTableConversionAsin','asin');
}

function createPivotCopyButton(tableId,label){
  const btn=document.createElement('button');
  btn.type='button';
  btn.className='pivot-copy-btn';
  if(tableId) btn.dataset.copyTarget=tableId;
  const labelText=label?`Copy ${label} table`:'Copy pivot table';
  btn.title=labelText;
  btn.setAttribute('aria-label', labelText);
  const icon=document.createElement('span');
  icon.className='pivot-copy-icon';
  icon.setAttribute('aria-hidden','true');
  icon.textContent='📋';
  btn.appendChild(icon);
  return btn;
}
ensureConversionElements();

/* ===== helpers ===== */
const fmt={
  int:n=>isFinite(n)?n.toLocaleString():"—",
  compact:n=>isFinite(n)?new Intl.NumberFormat(undefined,{notation:'compact',maximumFractionDigits:1}).format(n):"—",
  pct:r=>isFinite(r)?(r*100).toLocaleString(undefined,{maximumFractionDigits:2})+'%':"—",
  money:n=>isFinite(n)?n.toLocaleString(undefined,{style:"currency",currency:"USD"}):"—",
  money0:n=>isFinite(n)?n.toLocaleString(undefined,{style:"currency",currency:"USD",maximumFractionDigits:0,minimumFractionDigits:0}):"—",
  num0:n=>isFinite(n)?new Intl.NumberFormat(undefined,{maximumFractionDigits:0,minimumFractionDigits:0}).format(n):"—"
};
const MONTH_NAMES=["January","February","March","April","May","June","July","August","September","October","November","December"];
const normalize=s=>String(s||"").trim().toLowerCase().replace(/\s+/g," ");
const escapeHtml=s=>String(s).replace(/[&<>\"']/g,m=>({'&':'&amp;','<':'&lt;','>':'&gt;','"':'&quot;',"'":'&#39;'}[m]));
const debounce=(fn,ms=150)=>{let t;return(...a)=>{clearTimeout(t);t=setTimeout(()=>fn(...a),ms);};};
const toDMY=d=>!(d instanceof Date)?"":`${String(d.getDate()).padStart(2,'0')} ${MONTH_NAMES[d.getMonth()]||''} ${d.getFullYear()}`.trim();
const parseDMY=(s)=>{ if(!s) return null; const m=String(s).match(/^(\d{2})[-/](\d{2})[-/](\d{4})$/); if(!m) return null; const d=new Date(+m[3], +m[2]-1, +m[1]); return isNaN(+d)?null:d; };
const toInputDate=d=>!(d instanceof Date)?"":`${d.getFullYear()}-${String(d.getMonth()+1).padStart(2,'0')}-${String(d.getDate()).padStart(2,'0')}`;
const parseInputDate=s=>{ if(!s) return null; const m=String(s).match(/^(\d{4})-(\d{2})-(\d{2})$/); if(!m) return null; const d=new Date(+m[1], +m[2]-1, +m[3]); return isNaN(+d)?null:d; };
const cloneDate=d=> (d instanceof Date) ? new Date(d.getTime()) : null;
function parseNumber(v){ if(v==null || v==="") return 0; if(typeof v==='number' && isFinite(v)) return v; let s=String(v).trim(); if(/^\(.*\)$/.test(s)) s='-'+s.slice(1,-1); if(/%$/.test(s)){ const num=parseFloat(s.replace(/[%\s,]/g,'')); return isFinite(num)?num/100:0; } s=s.replace(/[$€£₹¥₩]/g,'').replace(/,/g,'').replace(/[^\d.\-]/g,'').trim(); const num=parseFloat(s); return isFinite(num)?num:0; }
function clampPanelRight(panel){ panel.style.left='0'; panel.style.right='auto'; const rect=panel.getBoundingClientRect(), vw=document.documentElement.clientWidth; if(rect.right>vw-10){ panel.style.left='auto'; panel.style.right='0'; }}

function hideCustomRangePanel(){
  if(el.monthCustomPanel){
    el.monthCustomPanel.setAttribute('hidden','');
  }
  if(el.monthCustomToggle){
    el.monthCustomToggle.setAttribute('aria-expanded','false');
  }
}
function showCustomRangePanel(){
  if(!el.monthCustomPanel) return;
  syncCustomRangeInputs();
  el.monthCustomPanel.removeAttribute('hidden');
  if(el.monthCustomToggle){
    el.monthCustomToggle.setAttribute('aria-expanded','true');
  }
}
function syncCustomRangeInputs(){
  if(!el.monthCustomStart || !el.monthCustomEnd) return;
  const {min,max}=state.dateBounds || {};
  const minStr=toInputDate(min);
  const maxStr=toInputDate(max);
  if(minStr){
    el.monthCustomStart.min=minStr; el.monthCustomEnd.min=minStr;
  }else{
    el.monthCustomStart.removeAttribute('min'); el.monthCustomEnd.removeAttribute('min');
  }
  if(maxStr){
    el.monthCustomStart.max=maxStr; el.monthCustomEnd.max=maxStr;
  }else{
    el.monthCustomStart.removeAttribute('max'); el.monthCustomEnd.removeAttribute('max');
  }
  const startValue=state.customRange.start || min || null;
  const endValue=state.customRange.end || max || null;
  el.monthCustomStart.value=toInputDate(startValue);
  el.monthCustomEnd.value=toInputDate(endValue);
}
function applyCustomRangeFromInputs(){
  if(!state.hasData) return;
  const start=parseInputDate(el.monthCustomStart?.value||'');
  const end=parseInputDate(el.monthCustomEnd?.value||'');
  if(!start || !end){
    alert('Please select both start and end dates.');
    return;
  }
  if(start>end){
    alert('Start date must be on or before end date.');
    return;
  }
  start.setHours(0,0,0,0);
  end.setHours(0,0,0,0);
  state.customRange={start,end,active:true};
  state.monthSel.clear();
  state.monthDirty=false;
  el.monthList?.querySelectorAll('input[type=checkbox]').forEach(cb=>cb.checked=false);
  if(el.monthDD) el.monthDD.classList.remove('open');
  syncCustomRangeInputs();
  hideCustomRangePanel();
  updateMonthSummary();
  if(state.hasData){
    updateAllFilterOptions(null);
    resetConversionPaging();
    renderAll();
  }
  updateResetButtonVisibility();
}
function clearCustomRange(options={}){
  const {skipRender=false, skipFilters=false}=options;
  const hadActive = state.customRange.active || state.customRange.start || state.customRange.end;
  state.customRange={start:null,end:null,active:false};
  if(el.monthCustomStart) el.monthCustomStart.value='';
  if(el.monthCustomEnd) el.monthCustomEnd.value='';
  hideCustomRangePanel();
  updateMonthSummary();
  updateResetButtonVisibility();
  if(!hadActive) return;
  resetConversionPaging();
  if(state.hasData && !skipFilters) updateAllFilterOptions(null);
  if(state.hasData && !skipRender) renderAll();
}
function deactivateCustomRange(){
  if(!state.customRange.active) return;
  state.customRange.active=false;
  updateMonthSummary();
  updateResetButtonVisibility();
}

/* ===== elements/state ===== */
const el={header:document.getElementById('appHeader'),topLine:document.getElementById('topLine'),tipPill:document.getElementById('tipPill'),monthsWrap:document.getElementById('monthsWrap'),monthDD:document.getElementById('monthFilter'),monthList:document.getElementById('monthList'),monthCustomToggle:document.getElementById('customRangeToggle'),monthCustomPanel:document.getElementById('customRangePanel'),monthCustomStart:document.getElementById('customRangeStart'),monthCustomEnd:document.getElementById('customRangeEnd'),monthCustomApply:document.getElementById('customRangeApply'),monthCustomClear:document.getElementById('customRangeClear'),tabs:{bar:document.getElementById('pivotTabsBar'),list:document.getElementById('pivotTabs')},status:document.getElementById('statusArea'),kpis:document.getElementById('kpiSection'),pivot:{section:document.getElementById('pivotSection'),store:{card:document.getElementById('pivotStoreCard'),table:document.getElementById('pivotTableStore')},lo:{card:document.getElementById('pivotLoCard'),table:document.getElementById('pivotTableLo')},cat:{card:document.getElementById('pivotCatCard'),table:document.getElementById('pivotTableCat')},custType:{card:document.getElementById('pivotCustTypeCard'),table:document.getElementById('pivotTableCustType')},placement:{card:document.getElementById('pivotPlacementCard'),table:document.getElementById('pivotTablePlacement')},campaign:{card:document.getElementById('pivotCampaignCard'),table:document.getElementById('pivotTableCampaign')},portfolio:{card:document.getElementById('pivotPortfolioCard'),table:document.getElementById('pivotTablePortfolio')},conversionSt:{card:document.getElementById('pivotConversionStCard'),table:document.getElementById('pivotTableConversionSt'),nav:document.querySelector('#pivotConversionStCard .pivot-pagination'),navPrev:document.querySelector('#pivotConversionStCard .pivot-nav-btn.prev'),navNext:document.querySelector('#pivotConversionStCard .pivot-nav-btn.next'),navLabel:document.querySelector('#pivotConversionStCard .pivot-nav-label')},conversionAsin:{card:document.getElementById('pivotConversionAsinCard'),table:document.getElementById('pivotTableConversionAsin'),nav:document.querySelector('#pivotConversionAsinCard .pivot-pagination'),navPrev:document.querySelector('#pivotConversionAsinCard .pivot-nav-btn.prev'),navNext:document.querySelector('#pivotConversionAsinCard .pivot-nav-btn.next'),navLabel:document.querySelector('#pivotConversionAsinCard .pivot-nav-label')}},pickLocalBtn:document.getElementById('pickLocalBtn'),fileInput:document.getElementById('fileInput'),dlCsv:document.getElementById('downloadCsvBtn'),openFiltersBtn:document.getElementById('openFilters'),resetFiltersBtn:document.getElementById('resetFilters'),modal:document.getElementById('filtersModal'),closeFiltersBtn:document.getElementById('closeFilters'),cancelFiltersBtn:document.getElementById('cancelFilters'),applyFiltersBtn:document.getElementById('applyFilters'),clearAllBtn:document.getElementById('clearAll'),filters:document.getElementById('filtersSection'),themeBtn:document.getElementById('themeToggle'),empty:document.getElementById('emptyState'),emptyOpen:document.getElementById('emptyOpenLink'),kpi:{spend:document.getElementById('kpiSpend'),revenue:document.getElementById('kpiRevenue'),acos:document.getElementById('kpiACOS'),clicks:document.getElementById('kpiClicks'),impr:document.getElementById('kpiImpr'),ctr:document.getElementById('kpiCTR'),roas:document.getElementById('kpiROAS'),avgcpc:document.getElementById('kpiAvgCPC')},dd:{category:document.getElementById('categoryMS'),store:document.getElementById('storeMS'),lo:document.getElementById('loMS'),ttype:document.getElementById('ttypeMS'),tsub:document.getElementById('tsubMS'),tsub2:document.getElementById('tsub2MS'),campaign:document.getElementById('campaignMS'),portfolio:document.getElementById('portfolioMS')},search:document.getElementById('searchFilter')};
const state={ rows:[], columns:{}, monthSel:new Set(), monthOptions:[], monthDirty:false, snapshot:{}, hasData:false, activeTab:'overview', customRange:{start:null,end:null,active:false}, dateBounds:{min:null,max:null}, conversionPage:{st:0,asin:0}, lastTabIndex:0 };
const TAB_ORDER=['overview','overall','campaignPortfolio','conversion'];
const PIVOT_SORT_KEYS=new Set(['label','spend','sales','acos']);

const kpiSparkCache=new Map();
const copyFeedbackTimers=new WeakMap();
const PIVOT_LABEL_COLLATOR=new Intl.Collator(undefined,{sensitivity:'base'});
let lastKpiSeries=null;
let pivotLayoutFrame=null;
if(el.tabs?.list){ el.tabs.buttons = Array.from(el.tabs.list.querySelectorAll('[data-tab]')); }
const PIVOT_CONFIG={
  overview:[
    {slot:'store', column:'store', fallback:'Store'},
    {slot:'lo', column:'lo', fallback:'LO'},
    {slot:'cat', column:'category', fallback:'Category'}
  ],
  overall:[
    {slot:'store', column:'ttype', fallback:'Targeting Type'},
    {slot:'lo', column:'tsub', fallback:'Targeting Sub Type'},
    {slot:'custType', column:'customerType', fallback:'Customer Search Term - TYPE'},
    {slot:'cat', column:'tsub2', fallback:'Targeting Sub Type2'},
    {slot:'placement', column:'placement', fallback:'Placement'}
  ],
  campaignPortfolio:[
    {slot:'campaign', column:'campaign', fallback:'Campaign Name'},
    {slot:'portfolio', column:'portfolio', fallback:'Portfolio Name'}
  ],
  conversion:[]
};
const DEFAULT_WORKBOOK='Products Search Term.xlsx';


function resetConversionPaging(){
  state.conversionPage={st:0,asin:0};
}

function initConversionNav(){
  const attach=(target,slot)=>{
    if(!target?.card) return;
    if(!target.nav){
      target.nav=target.card.querySelector('.pivot-pagination');
    }
    if(!target.nav) return;
    if(!target.navLabel) target.navLabel=target.nav.querySelector('.pivot-nav-label');
    if(!target.navPrev) target.navPrev=target.nav.querySelector('.pivot-nav-btn.prev');
    if(!target.navNext) target.navNext=target.nav.querySelector('.pivot-nav-btn.next');
    const key=slot==='conversionAsin'?'asin':'st';
    if(target.navPrev && !target.navPrev.__bound){
      target.navPrev.__bound=true;
      target.navPrev.addEventListener('click',()=>goToConversionPage(key,-1));
    }
    if(target.navNext && !target.navNext.__bound){
      target.navNext.__bound=true;
      target.navNext.addEventListener('click',()=>goToConversionPage(key,1));
    }
  };
  attach(el.pivot?.conversionSt,'conversionSt');
  attach(el.pivot?.conversionAsin,'conversionAsin');
}

function goToConversionPage(which, delta){
  if(!state.conversionPage) state.conversionPage={st:0,asin:0};
  const key=which==='asin'?'asin':'st';
  const current=state.conversionPage[key]||0;
  const next=Math.max(0, current+delta);
  if(next===current) return;
  state.conversionPage[key]=next;
  renderAll();
}

function updateConversionNav(target, agg){
  if(!target) return;
  if(!target.nav && target.card){
    target.nav=target.card.querySelector('.pivot-pagination');
    if(target.nav){
      target.navLabel=target.nav.querySelector('.pivot-nav-label');
      target.navPrev=target.nav.querySelector('.pivot-nav-btn.prev');
      target.navNext=target.nav.querySelector('.pivot-nav-btn.next');
    }
  }
  if(!target.nav) return;
  const page=agg?.page;
  const total=Number.isFinite(agg?.total)?agg.total:0;
  const count=Array.isArray(agg?.labels)?agg.labels.length:0;
  if(target.navLabel){
    if(total && count){
      const start=Number.isFinite(page?.start)?page.start:0;
      const from=Math.min(total,start+1);
      const to=Math.min(total,start+count);
      target.navLabel.textContent=`${from.toLocaleString()}–${to.toLocaleString()} of ${total.toLocaleString()}`;
    }else if(total){
      target.navLabel.textContent=`0 of ${total.toLocaleString()}`;
    }else{
      target.navLabel.textContent='No rows';
    }
  }
  if(target.navPrev) target.navPrev.disabled=!(page && page.hasPrev);
  if(target.navNext) target.navNext.disabled=!(page && page.hasNext);
  target.nav.hidden = total<=0;
  const idle=!(page && (page.hasPrev || page.hasNext));
  target.nav.classList.toggle('is-idle', idle);
}


/* ===== theme + boot ===== */
document.addEventListener('DOMContentLoaded', () => {
  const saved=localStorage.getItem('theme')||'dark';
  if(saved==='light') document.body.classList.add('light');
  updateThemeBtn();
  el.themeBtn.addEventListener('click',()=>{
    document.body.classList.toggle('light');
    localStorage.setItem('theme', document.body.classList.contains('light')?'light':'dark');
    updateThemeBtn(); renderAll();
  });
  function updateThemeBtn(){
    const light=document.body.classList.contains('light');
    el.themeBtn.querySelector('.icon').textContent= light?'🌙':'☀️';
  }
  boot();
  window.addEventListener('resize', debounce(()=>{
    schedulePivotLayout();
    if(lastKpiSeries) updateKpiSparks(lastKpiSeries);
  },180));
});

function setupTabs(){
  if(!el.tabs?.buttons?.length) return;
  state.lastTabIndex = TAB_ORDER.indexOf(state.activeTab);
  el.tabs.buttons.forEach(btn=>{
    btn.addEventListener('click', ()=>{
      const tab=btn.dataset.tab;
      if(!tab || state.activeTab===tab) return;
      const prevIndex = TAB_ORDER.indexOf(state.activeTab);
      const newIndex = TAB_ORDER.indexOf(tab);
      state.activeTab=tab;
      if(prevIndex>-1 && newIndex>-1 && prevIndex!==newIndex){
        animatePivot(newIndex>prevIndex?'forward':'backward');
      }
      state.lastTabIndex=newIndex;
      updateTabsUI();
      renderAll();
    });
  });
  updateTabsUI();
}
function updateTabsUI(){
  const buttons=el.tabs?.buttons||[];
  const active=state.activeTab||'overview';
  buttons.forEach(btn=>{
    const tab=btn.dataset.tab;
    const on=tab===active;
    btn.classList.toggle('is-active', on);
    btn.setAttribute('aria-selected', on?'true':'false');
    btn.setAttribute('tabindex', on?'0':'-1');
  });
}
function animatePivot(direction){
  const target=el.pivot?.section;
  if(!target) return;
  target.classList.remove('pivot-animate-forward','pivot-animate-backward');
  void target.offsetWidth;
  const cls = direction==='backward'?'pivot-animate-backward':'pivot-animate-forward';
  target.classList.add(cls);
  const handler=()=>{
    target.classList.remove('pivot-animate-forward','pivot-animate-backward');
    target.removeEventListener('animationend', handler);
  };
  target.addEventListener('animationend', handler);
}

function setupPivotInteractions(){
  const root=el.pivot?.section;
  if(!root) return;
  root.addEventListener('click', handlePivotSectionClick);
  root.addEventListener('keydown', handlePivotHeaderKeydown);
}

function handlePivotSectionClick(event){
  const copyBtn=event.target.closest?.('.pivot-copy-btn');
  if(copyBtn){
    event.preventDefault();
    handlePivotCopy(copyBtn);
    return;
  }
  const header=event.target.closest?.('th[data-sort-key]');
  if(header){
    event.preventDefault();
    togglePivotSort(header);
  }
}

function handlePivotHeaderKeydown(event){
  const header=event.target.closest?.('th[data-sort-key]');
  if(!header) return;
  if(event.key==='Enter' || event.key===' ' || event.key==='Spacebar'){
    event.preventDefault();
    togglePivotSort(header);
  }
}

function togglePivotSort(header){
  if(!header) return;
  const table=header.closest('table.pivot-table');
  if(!table || !table._pivotData) return;
  const key=header.dataset.sortKey;
  if(!PIVOT_SORT_KEYS.has(key)) return;
  const sort=table._pivotSort || (table._pivotSort={key:null,dir:'desc'});
  if(sort.key===key){
    sort.dir = sort.dir==='desc' ? 'asc' : 'desc';
  }else{
    sort.key = key;
    sort.dir = key==='label' ? 'asc' : 'desc';
  }
  renderPivotTable(table);
}

async function handlePivotCopy(button){
  if(!button) return;
  const tableId=button.dataset.copyTarget;
  let table=null;
  if(tableId) table=document.getElementById(tableId);
  if(!table){
    table=button.closest('.pivot-card')?.querySelector('table');
  }
  if(!table){
    console.warn('Pivot copy: target table not found');
    return;
  }
  const text=pivotTableToClipboardText(table);
  if(!text){
    console.warn('Pivot copy: no content to copy');
    return;
  }
  try{
    await copyTextToClipboard(text);
    showPivotCopySuccess(button);
  }catch(err){
    console.error('Failed to copy pivot table', err);
    alert('Unable to copy table to clipboard. Please copy manually.');
  }
}

function pivotTableToClipboardText(table){
  if(!table) return '';
  const rows=[];
  ['thead','tbody','tfoot'].forEach(sectionName=>{
    const section=table.querySelector(sectionName);
    if(!section) return;
    section.querySelectorAll('tr').forEach(tr=>{
      const cells=Array.from(tr.children||[])
        .filter(cell=>!cell.classList?.contains('pivot-acos-bar') && cell.getAttribute?.('aria-hidden')!=='true')
        .map(cell=>String(cell.textContent||'').replace(/\s+/g,' ').trim());
      if(cells.length) rows.push(cells.join('\t'));
    });
  });
  return rows.join('\n').trim();
}

async function copyTextToClipboard(text){
  if(!text) return;
  if(navigator.clipboard?.writeText){
    await navigator.clipboard.writeText(text);
    return;
  }
  const textarea=document.createElement('textarea');
  textarea.value=text;
  textarea.setAttribute('readonly','');
  textarea.style.position='fixed';
  textarea.style.opacity='0';
  textarea.style.pointerEvents='none';
  document.body.appendChild(textarea);
  textarea.focus();
  textarea.select();
  try{
    const ok=document.execCommand('copy');
    if(!ok) throw new Error('Copy command was rejected');
  }finally{
    document.body.removeChild(textarea);
  }
}

function showPivotCopySuccess(button){
  if(!button) return;
  button.classList.add('is-copied');
  const timer=copyFeedbackTimers.get(button);
  if(timer) clearTimeout(timer);
  const timeout=setTimeout(()=>{
    button.classList.remove('is-copied');
    copyFeedbackTimers.delete(button);
  },1600);
  copyFeedbackTimers.set(button, timeout);
}
function getPivotConfig(){ return PIVOT_CONFIG[state.activeTab] || PIVOT_CONFIG.overview; }

function boot(){
  setHasData(false);
  setupTabs();
  initConversionNav();
  const triggerPicker=()=>{ if(el.fileInput) el.fileInput.click(); };
  if(el.pickLocalBtn) el.pickLocalBtn.addEventListener('click', triggerPicker);
  if(el.emptyOpen){
    const openFromEmpty=(ev)=>{
      if(ev){
        if(ev.type==='keydown' && !['Enter',' ','Spacebar'].includes(ev.key)) return;
        if(ev.type==='keydown') ev.preventDefault();
      }
      triggerPicker();
    };
    el.emptyOpen.addEventListener('click', openFromEmpty);
    el.emptyOpen.addEventListener('keydown', openFromEmpty);
  }
  if(el.fileInput) el.fileInput.addEventListener('change', handleLocalFile);
  if(el.dlCsv) el.dlCsv.addEventListener('click', onDownloadCsv);
  el.openFiltersBtn.addEventListener('click', openFiltersModal);
  el.closeFiltersBtn.addEventListener('click', closeFiltersCancel);
  el.cancelFiltersBtn.addEventListener('click', closeFiltersCancel);
  el.applyFiltersBtn.addEventListener('click', closeFiltersApply);
  el.clearAllBtn.addEventListener('click', clearAllFilters);
  if(el.resetFiltersBtn) el.resetFiltersBtn.addEventListener('click', resetFiltersAndApply);
  const monthControl=el.monthDD.querySelector('.dd-control');
  monthControl.addEventListener('click', ()=>{
    const wasOpen=el.monthDD.classList.contains('open');
    el.monthDD.classList.toggle('open');
    if(!wasOpen){
      clampPanelRight(el.monthDD.querySelector('.dd-panel'));
    }else{
      applyMonthFilters();
    }
  });
  if(el.monthCustomToggle){
    el.monthCustomToggle.setAttribute('aria-expanded','false');
    el.monthCustomToggle.addEventListener('click', (ev)=>{
      ev.stopPropagation();
      const hidden=el.monthCustomPanel?.hasAttribute('hidden');
      if(hidden) showCustomRangePanel(); else hideCustomRangePanel();
    });
  }
  if(el.monthCustomPanel){
    el.monthCustomPanel.addEventListener('click', ev=>ev.stopPropagation());
  }
  if(el.monthCustomApply) el.monthCustomApply.addEventListener('click', applyCustomRangeFromInputs);
  if(el.monthCustomClear) el.monthCustomClear.addEventListener('click', ()=>clearCustomRange());

  document.addEventListener('click', (e)=>{
    const monthRoot=el.monthDD;
    const clickedMonth=e.target.closest('.month-dd');
    if(monthRoot && !clickedMonth && monthRoot.classList.contains('open')){
      monthRoot.classList.remove('open');
      applyMonthFilters();
    }
    const dd=e.target.closest('.dd'); document.querySelectorAll('.dd.open').forEach(d=>{ if(d!==dd) d.classList.remove('open');});
  });

  setupPivotInteractions();

  showLoading(false);
  el.tipPill.hidden=true;
  el.monthsWrap.hidden=true;
  attemptDefaultWorkbook();
}
function showLoading(on){ el.status.classList.toggle('show', !!on); el.status.style.display=on?'':'none'; }

function resetKpis(){ Object.values(el.kpi||{}).forEach(node=>{ if(node) node.textContent='—'; }); lastKpiSeries=null; updateKpiSparks(null); }

function setHasData(has){
  state.hasData=!!has;
  document.body.classList.toggle('has-data', !!has);
  if(has){
    if(el.topLine) el.topLine.style.display='flex';
    if(el.kpis) el.kpis.hidden=false;
    if(el.pivot?.section) el.pivot.section.hidden=false;
    if(el.openFiltersBtn) el.openFiltersBtn.style.display='inline-flex';
    if(el.dlCsv) el.dlCsv.disabled=false;
    if(el.monthsWrap) el.monthsWrap.hidden = state.monthOptions.length===0;
    if(el.monthCustomToggle) el.monthCustomToggle.disabled = state.monthOptions.length===0;
    if(el.tabs?.bar) el.tabs.bar.hidden=false;
    if(el.tipPill) el.tipPill.hidden=true;
    if(lastKpiSeries){
      const redraw=()=>updateKpiSparks(lastKpiSeries);
      if(typeof requestAnimationFrame==='function'){ requestAnimationFrame(redraw); }
      else redraw();
    }
  }else{
    if(el.topLine) el.topLine.style.display='none';
    if(el.kpis) el.kpis.hidden=true;
    if(el.pivot?.section) el.pivot.section.hidden=true;
    if(el.openFiltersBtn) el.openFiltersBtn.style.display='none';
    if(el.dlCsv) el.dlCsv.disabled=true;
    if(el.monthsWrap) el.monthsWrap.hidden=true;
    if(el.monthCustomToggle) el.monthCustomToggle.disabled=true;
    if(el.tabs?.bar) el.tabs.bar.hidden=true;
    if(el.tipPill) el.tipPill.hidden=false;
    state.columns={};
    state.rows=[];
    state.monthSel.clear();
    state.monthOptions=[];
    state.monthDirty=false;
    state.customRange={start:null,end:null,active:false};
    state.dateBounds={min:null,max:null};
    resetConversionPaging();
    if(el.monthList) el.monthList.innerHTML='';
    syncFilterLabels();
    state.activeTab='overview';
    state.lastTabIndex=TAB_ORDER.indexOf('overview');
    resetKpis();
    hideCustomRangePanel();
    syncCustomRangeInputs();
  }
  updateMonthSummary();
  updateTabsUI();
  updateResetButtonVisibility();
}

/* ===== Excel parsing (headers row 2, data from row 3) ===== */
function findIndexByTokens(headers, tokens){
  const HX=headers.map(h=>String(h||'').toLowerCase().replace(/[^a-z0-9]+/g,''));
  for(const t of tokens){ const i=HX.indexOf(t); if(i>-1) return i; }
  for(let i=0;i<HX.length;i++){ const h=HX[i]; if(tokens.some(t=>h.includes(t))) return i; }
  return -1;
}
async function handleLocalFile(e){
  const f = e.target.files && e.target.files[0];
  if(!f) return;
  try{
    showLoading(true);
    const buf = await f.arrayBuffer();
    await loadWorkbookBuffer(buf);
  }catch(err){
    console.error(err);
    alert('Failed to parse Excel: '+(err?.message||err));
    if(!state.hasData) setHasData(false);
  }finally{
    showLoading(false);
    e.target.value='';
  }
}
async function loadWorkbookBuffer(buf){
  await parseExcel(buf);
  setHasData(true);
}
async function attemptDefaultWorkbook(){
  const file=DEFAULT_WORKBOOK && DEFAULT_WORKBOOK.trim();
  if(!file || state.hasData) return;
  try{
    showLoading(true);
    let targetUrl;
    try{
      targetUrl=new URL(file, document.baseURI).href;
    }catch(_){
      targetUrl=encodeURI(file);
    }
    const response=await fetch(targetUrl,{cache:'no-store'});
    if(!response.ok && response.status!==0) throw new Error('Default workbook not found');
    if(state.hasData) return;
    const buf=await response.arrayBuffer();
    if(state.hasData) return;
    await loadWorkbookBuffer(buf);
  }catch(err){
    console.warn('Default workbook could not be loaded:', err);
    if(!state.hasData) setHasData(false);
  }finally{
    showLoading(false);
  }
}
async function parseExcel(buf){
  const wb = XLSX.read(buf, { type:'array', cellDates:true, cellNF:true, cellText:false });
  let best=null,score=-1;
  for(const name of wb.SheetNames){
    const ws=wb.Sheets[name];
    const text=XLSX.utils.sheet_to_json(ws,{header:1,raw:false,defval:""});
    if(!text || text.length<3) continue;
    const headers=(text[1]||[]).map(x=>String(x||"").trim());
    const s=['store','sales','spend','clicks','impressions'].map(t=>findIndexByTokens(headers,[t])>-1?1:0).reduce((a,b)=>a+b,0);
    if(s>score){score=s;best=name;}
  }
  if(!best) throw new Error('No usable sheet found');
  const ws=wb.Sheets[best];
  const raw = XLSX.utils.sheet_to_json(ws,{header:1,raw:true,defval:""});
  const txt  = XLSX.utils.sheet_to_json(ws,{header:1,raw:false,defval:""});
  const headers=(txt[1]||raw[1]||[]).map(h=>String(h||"").trim());
  const dataR=raw.slice(2); const dataT=txt.slice(2);

  const cols={
    date:       findIndexByTokens(headers,['date','day','reportingdate']),
    store:      findIndexByTokens(headers,['store','lo','market','site','locale','country','account']),
    lo:         findIndexByTokens(headers,['lo','lineofbusiness','lob','store','market']),
    impressions:findIndexByTokens(headers,['impressions','impr']),
    clicks:     findIndexByTokens(headers,['clicks']),
    revenue:    findIndexByTokens(headers,['sales','revenue','totalsales','orderedrevenue','attributedsales']),
    spend:      findIndexByTokens(headers,['spend','adspend','cost','advertisingcost']),
    category:   findIndexByTokens(headers,['category','producttype','cat']),
    ttype:      findIndexByTokens(headers,['targetingtype','adtype','type']),
    tsub:       findIndexByTokens(headers,['targetingsubtype','matchtype','subtype']),
    tsub2:      findIndexByTokens(headers,['subtype2','matchtype2']),
    term:       findIndexByTokens(headers,['customersearchterm','searchterm','term']),
    customerType:findIndexByTokens(headers,['customersearchtermtype','searchtermtype']),
    placement:  findIndexByTokens(headers,['placement','placements']),
    campaign:   findIndexByTokens(headers,['campaignname','campaign']),
    portfolio:  findIndexByTokens(headers,['portfolioname','portfolio']),
  };
  const mapCols={}; for(const [k,idx] of Object.entries(cols)){ if(idx>-1) mapCols[k]={name:headers[idx],idx}; }
  if(mapCols.store && !mapCols.lo) mapCols.lo = {...mapCols.store, aliasOf:'store'}; // fallback
  state.columns=mapCols;

  const rows=[];
  for(let r=0;r<dataR.length;r++){
    const rr=dataR[r]||[], tt=dataT[r]||[];
    const o={};
    headers.forEach((h,i)=>{
      const key=normalize(h);
      let v=tt[i];
      if(mapCols.date && i===mapCols.date.idx){
        if(typeof rr[i]==='number'){ const d=XLSX.SSF.parse_date_code(rr[i]); v=(d&&d.y)?new Date(d.y,d.m-1,d.d):null; }
        else if(v){ const d=new Date(v); v=isNaN(+d)?null:d; }
        else v=null;
      }else if([mapCols.impressions?.idx,mapCols.clicks?.idx,mapCols.revenue?.idx,mapCols.spend?.idx].includes(i)){
        v=parseNumber(v);
      }
      o[key]=v;
    });
    if(Object.values(o).some(val => (val!=='' && val!=null))) rows.push(o);
  }
  state.rows=rows;
  state.monthSel.clear();
  resetConversionPaging();
  buildMonths(); initFilters(); renderAll();
}

/* ===== months & filters ===== */
function buildMonths(){
  state.monthDirty=false;
  const dateCol = state.columns.date ? normalize(state.columns.date.name) : null;
  if(!dateCol){
    state.monthOptions=[];
    state.dateBounds={min:null,max:null};
    clearCustomRange({skipRender:true, skipFilters:true});
    el.monthsWrap.hidden=true;
    if(el.monthCustomToggle) el.monthCustomToggle.disabled=true;
    syncCustomRangeInputs();
    updateMonthSummary();
    return;
  }
  const map=new Map();
  let minDate=null, maxDate=null;
  for(const r of state.rows){
    const d=r[dateCol]; if(!(d instanceof Date)) continue;
    if(!minDate || d<minDate) minDate=new Date(d.getFullYear(),d.getMonth(),d.getDate());
    if(!maxDate || d>maxDate) maxDate=new Date(d.getFullYear(),d.getMonth(),d.getDate());
    const ym=`${d.getFullYear()}-${String(d.getMonth()+1).padStart(2,'0')}`;
    map.set(ym,(map.get(ym)||0)+1);
  }
  const arr=[...map.entries()].sort((a,b)=>a[0].localeCompare(b[0]));
  state.monthOptions=arr.map(([ym])=>{
    const monthIndex=+ym.slice(5)-1;
    return {ym,label:MONTH_NAMES[monthIndex]||ym};
  });
  state.dateBounds={min:minDate,max:maxDate};
  el.monthList.innerHTML=state.monthOptions.map(o=>`
    <label class="month-row">
      <input type="checkbox" value="${o.ym}" ${state.monthSel.has(o.ym)?'checked':''}/>
      <span class="month-name">${escapeHtml(o.label)}</span>
    </label>`).join('');
  el.monthList.querySelectorAll('input[type=checkbox]').forEach(cb=>{
    cb.addEventListener('change', ()=>{
      if(cb.checked) state.monthSel.add(cb.value);
      else state.monthSel.delete(cb.value);
      state.monthDirty=true;
      if(state.customRange.active) deactivateCustomRange();
      updateMonthSummary();
      updateResetButtonVisibility();
    });
  });
  if(el.monthCustomToggle) el.monthCustomToggle.disabled = state.monthOptions.length===0;
  syncCustomRangeInputs();
  updateMonthSummary();
  el.monthsWrap.hidden=state.monthOptions.length===0;
}
function updateMonthSummary(){
  const sumEl=el.monthDD.querySelector('.dd-summary');
  if(!sumEl) return;
  if(state.customRange.active){
    const {start,end}=state.customRange;
    if(start && end) sumEl.textContent=`${toDMY(start)} – ${toDMY(end)}`;
    else if(start) sumEl.textContent=`From ${toDMY(start)}`;
    else if(end) sumEl.textContent=`Until ${toDMY(end)}`;
    else sumEl.textContent='Custom range';
    return;
  }
  const n=state.monthSel.size;
  if(n===0){ sumEl.textContent='All'; }
  else if(n===1){ const k=[...state.monthSel][0]; sumEl.textContent=(state.monthOptions.find(o=>o.ym===k)||{}).label||k; }
  else { sumEl.textContent=`${n} months`; }
}
function applyMonthFilters(force=false){
  if(!state.hasData) return;
  hideCustomRangePanel();
  if(force || state.monthDirty){
    state.monthDirty=false;
    updateAllFilterOptions(null);
    resetConversionPaging();
    renderAll();
  }
  updateResetButtonVisibility();
}

function hasActiveFilters(){
  if(!state.hasData) return false;
  if(state.monthSel.size) return true;
  if(state.customRange.active) return true;
  if(el.search && el.search.value.trim()) return true;
  for(const root of Object.values(el.dd||{})){
    if(!root) continue;
    if(root.querySelector('.dd-list input[type=checkbox]:checked')) return true;
  }
  return false;
}

function updateResetButtonVisibility(){
  if(!el.resetFiltersBtn) return;
  el.resetFiltersBtn.style.display = hasActiveFilters() ? 'inline-flex' : 'none';
}


/* dropdowns */
function ddBuild(root){
  root.innerHTML = `
    <div class="dd-control"><span class="dd-summary">All</span><span class="dd-chev">▾</span></div>
    <div class="dd-panel">
      <div class="dd-head">
        <label class="select-all"><input type="checkbox" class="dd-select-all"/><span>Select All</span></label>
        <input type="search" class="dd-search" placeholder="Type to search"/>
        <div class="rc">Record Count</div>
      </div>
      <div class="dd-list"></div>
      <div class="dd-empty">No results</div>
    </div>`;
  const control=root.querySelector('.dd-control');
  control.addEventListener('click', ()=>{
    const willOpen=!root.classList.contains('open');
    document.querySelectorAll('.dd.open').forEach(n=>n.classList.remove('open'));
    root.classList.toggle('open', willOpen);
    if(willOpen){ clampPanelRight(root.querySelector('.dd-panel')); root.querySelector('.dd-search').focus(); ddApplySearchFilter(root); }
  });
  root.querySelector('.dd-panel').addEventListener('click', (e)=> e.stopPropagation());
  const searchEl=root.querySelector('.dd-search');
  searchEl.addEventListener('input', ()=>ddApplySearchFilter(root));
  searchEl.addEventListener('search', ()=>ddApplySearchFilter(root));
  root.querySelector('.dd-select-all').addEventListener('change', (e)=>{
    const on = e.target.checked;
    const vis = root.querySelectorAll('.dd-item:not([hidden]) input[type=checkbox]');
    vis.forEach(cb=>cb.checked = on);
    ddUpdateSummary(root);
  });
}
function ddSetOptions(root, items, keepSel=true){
  if(!root.querySelector('.dd-panel')) ddBuild(root);
  const list=root.querySelector('.dd-list');
  const prevSel = keepSel ? new Set(ddGetSelected(root)) : new Set();
  list.innerHTML = items.map(({v,count})=>`
    <div class="dd-item" title="${escapeHtml(v)}">
      <label class="dd-left">
        <input type="checkbox" value="${escapeHtml(v)}" ${prevSel.has(String(v))?'checked':''}/>
        <span class="dd-text">${escapeHtml(v)}</span>
      </label>
      <button type="button" class="dd-only" data-val="${escapeHtml(v)}">ONLY</button>
      <div class="dd-count">${(count??0).toLocaleString()}</div>
    </div>`).join('');
  list.querySelectorAll('.dd-only').forEach(btn=>{
    btn.addEventListener('click', ()=>{
      const val=btn.getAttribute('data-val');
      root.querySelectorAll('input[type=checkbox]').forEach(cb=>cb.checked=(cb.value===val));
      ddUpdateSummary(root); root.classList.remove('open');
    });
  });
  list.querySelectorAll('input[type=checkbox]').forEach(cb=>{
    cb.addEventListener('change', ()=>{ ddUpdateSummary(root); ddSyncSelectAll(root); });
  });
  ddApplySearchFilter(root);
  ddUpdateSummary(root);
}
function ddGetSelected(root){ return Array.from(root.querySelectorAll('.dd-list input[type=checkbox]:checked')).map(cb=>cb.value); }
function ddUpdateSummary(root){
  const sel = ddGetSelected(root);
  root.querySelector('.dd-summary').textContent = sel.length===0 ? 'All' : sel.length===1 ? sel[0] : `${sel.length} selected`;
}
function ddSyncSelectAll(root){
  const vis=Array.from(root.querySelectorAll('.dd-item:not([hidden]) input[type=checkbox]'));
  root.querySelector('.dd-select-all').checked = (vis.length && vis.every(cb=>cb.checked));
}
function ddApplySearchFilter(root){
  if(!root) return;
  const searchEl=root.querySelector('.dd-search');
  const q=searchEl ? searchEl.value.trim().toLowerCase() : '';
  let matches=0;
  root.querySelectorAll('.dd-item').forEach(item=>{
    const text=item.querySelector('.dd-text');
    const txt=text?text.textContent.toLowerCase():'';
    const show=!q || txt.includes(q);
    item.hidden=!show;
    if(show) matches++;
  });
  root.classList.toggle('no-results', matches===0);
  ddSyncSelectAll(root);
}

function syncFilterLabels(){
  const labels=document.querySelectorAll('[data-col-label]');
  labels.forEach(label=>{
    const key=label.getAttribute('data-col-label');
    if(!key) return;
    const fallback=label.getAttribute('data-default') || label.textContent;
    const col=state.columns[key];
    const isAlias=col && col.aliasOf;
    label.textContent = col?.name || fallback;
    const wrapper=label.closest('[data-col-wrapper]');
    if(wrapper) wrapper.hidden = !col || isAlias;
  });
}

function initFilters(){
  syncFilterLabels();
  Object.values(el.dd).forEach(root=>root && ddBuild(root));
  buildOptionsAll();
  if(el.search){
    el.search.value='';
    el.search.addEventListener('input', debounce(()=>updateAllFilterOptions(null),150));
  }

  el.filters.hidden=false;
}
function buildOptionsAll(){
  for(const [k,root] of Object.entries(el.dd)){
    const col=state.columns[k];
    if(!col || col.aliasOf) continue;
    const values=uniqValues(k).map(v=>({v,count:0}));
    ddSetOptions(root, values, false);
  }
  updateAllFilterOptions(null);
}
function uniqValues(kind){
  const col=state.columns[kind]; if(!col || col.aliasOf) return [];
  const key=normalize(col.name); const set=new Set();
  state.rows.forEach(r=>{ const v=r[key]; if(v==null || v==="") return; set.add(String(v)); });
  return Array.from(set).sort((a,b)=>String(a).localeCompare(String(b)));
}
function optionsWithCounts(kind, rows){
  const col=state.columns[kind]; if(!col || col.aliasOf) return [];
  const key=normalize(col.name); const map=new Map();
  rows.forEach(r=>{ const v=r[key]; if(v==null||v==="") return; map.set(String(v),(map.get(String(v))||0)+1); });
  const root=el.dd[kind]; const selected=new Set(ddGetSelected(root));
  selected.forEach(v=>{ if(!map.has(v)) map.set(v,0); });
  return [...map.entries()].sort((a,b)=> b[1]-a[1] || String(a[0]).localeCompare(String(b[0])) ).map(([v,count])=>({v,count}));
}
function activeSelections(excludeRoot){
  const keyOf = n => state.columns[n] ? normalize(state.columns[n].name) : null;
  const act={};
  Object.entries(el.dd).forEach(([k,root])=>{
    const col=state.columns[k];
    if(!col || col.aliasOf) return;
    if(excludeRoot && root===excludeRoot) return;
    const vals=ddGetSelected(root); if(vals.length) act[keyOf(k)] = new Set(vals.map(String));
  });
  const dateKey=keyOf('date');
  let from=null, to=null;
  if(dateKey && state.customRange.active){
    from=cloneDate(state.customRange.start); if(from) from.setHours(0,0,0,0);
    to=cloneDate(state.customRange.end); if(to) to.setHours(23,59,59,999);
  }
  const monthSet=new Set(state.monthSel);
  return {act,dateKey,from,to,termKey:keyOf('term'),monthSet};
}
function rowsForFilterContext(excludeRoot){
  const {act,dateKey,from,to,termKey,monthSet}=activeSelections(excludeRoot);
  const needle=el.search.value.trim().toLowerCase();
  return state.rows.filter(r=>{
    if(needle && termKey){ const t=(r[termKey]??'').toString().toLowerCase(); if(!t.includes(needle)) return false; }
    if(dateKey && (from||to||monthSet.size)){
      const d=r[dateKey]; if(!(d instanceof Date)) return false;
      if(from && d<from) return false; if(to && d>to) return false;
      if(monthSet.size){ const ym=`${d.getFullYear()}-${String(d.getMonth()+1).padStart(2,'0')}`; if(!monthSet.has(ym)) return false; }
    }
    for(const colKey in act){ if(!act[colKey].has(String(r[colKey]))) return false; }
    return true;
  });
}
function updateAllFilterOptions(excludeRoot){
  const base=rowsForFilterContext(excludeRoot||null);
  Object.entries(el.dd).forEach(([k,root])=>{
    const col=state.columns[k];
    if(!col || col.aliasOf) return;
    ddSetOptions(root, optionsWithCounts(k, base), true);
  });
}

/* ===== KPIs ===== */
function getFilteredRows(){ return rowsForFilterContext(null); }
function computeKPIs(rows){
  const k={
    imp:   state.columns.impressions ? normalize(state.columns.impressions.name) : null,
    clk:   state.columns.clicks ? normalize(state.columns.clicks.name) : null,
    rev:   state.columns.revenue ? normalize(state.columns.revenue.name) : null,
    spend: state.columns.spend ? normalize(state.columns.spend.name) : null
  };
  let I=0,C=0,R=0,S=0;
  for(const r of rows){ I+=(+r[k.imp]||0); C+=(+r[k.clk]||0); R+=(+r[k.rev]||0); S+=(+r[k.spend]||0); }
  const ctr = I>0 ? C/I : NaN;
  const acos = R>0 ? S/R : NaN;
  const roas = S>0 ? R/S : NaN;
  const avgcpc = C>0 ? S/C : NaN;
  return {I,C,R,S,ctr,acos,roas,avgcpc};
}
function buildKpiSeries(rows){
  const series={spend:[], revenue:[], acos:[], clicks:[], impressions:[], ctr:[], roas:[], avgcpc:[]};
  const dateCol=state.columns.date ? normalize(state.columns.date.name) : null;
  if(!Array.isArray(rows) || !rows.length || !dateCol) return series;
  const spendKey = state.columns.spend ? normalize(state.columns.spend.name) : null;
  const revenueKey = state.columns.revenue ? normalize(state.columns.revenue.name) : null;
  const clicksKey = state.columns.clicks ? normalize(state.columns.clicks.name) : null;
  const imprKey = state.columns.impressions ? normalize(state.columns.impressions.name) : null;
  const hasSpend=!!spendKey, hasRevenue=!!revenueKey, hasClicks=!!clicksKey, hasImpr=!!imprKey;
  const buckets=new Map();
  for(const row of rows){
    const d=row[dateCol];
    if(!(d instanceof Date)) continue;
    const key=`${d.getFullYear()}-${d.getMonth()}-${d.getDate()}`;
    let bucket=buckets.get(key);
    if(!bucket){
      bucket={date:new Date(d.getFullYear(),d.getMonth(),d.getDate()), spend:0,revenue:0,clicks:0,impressions:0};
      buckets.set(key,bucket);
    }
    if(hasSpend) bucket.spend += +row[spendKey]||0;
    if(hasRevenue) bucket.revenue += +row[revenueKey]||0;
    if(hasClicks) bucket.clicks += +row[clicksKey]||0;
    if(hasImpr) bucket.impressions += +row[imprKey]||0;
  }
  const sorted=[...buckets.values()].sort((a,b)=>a.date-b.date);
  for(const entry of sorted){
    if(hasSpend) series.spend.push(entry.spend);
    if(hasRevenue) series.revenue.push(entry.revenue);
    if(hasSpend && hasRevenue) series.acos.push(entry.revenue>0 ? entry.spend/entry.revenue : NaN);
    if(hasClicks) series.clicks.push(entry.clicks);
    if(hasImpr) series.impressions.push(entry.impressions);
    if(hasClicks && hasImpr) series.ctr.push(entry.impressions>0 ? entry.clicks/entry.impressions : NaN);
    if(hasSpend && hasRevenue) series.roas.push(entry.spend>0 ? entry.revenue/entry.spend : NaN);
    if(hasSpend && hasClicks) series.avgcpc.push(entry.clicks>0 ? entry.spend/entry.clicks : NaN);
  }
  return series;
}
function renderKPIs(x, series){
  el.kpi.spend.textContent   = fmt.money0(x.S);
  el.kpi.revenue.textContent = fmt.money0(x.R);
  el.kpi.acos.textContent    = isFinite(x.acos) ? (x.acos*100).toFixed(2)+'%' : '—';
  el.kpi.clicks.textContent  = fmt.int(x.C);
  el.kpi.impr.textContent    = fmt.int(x.I);
  el.kpi.ctr.textContent     = isFinite(x.ctr) ? (x.ctr*100).toFixed(2)+'%' : '—';
  el.kpi.roas.textContent    = isFinite(x.roas) ? x.roas.toFixed(2)+'x' : '—';
  el.kpi.avgcpc.textContent  = isFinite(x.avgcpc) ? fmt.money(x.avgcpc) : '—';
  lastKpiSeries = series || null;
  updateKpiSparks(series);
}
function ensureKpiSparklines(){
  if(!el.kpis) return;
  const cards=el.kpis.querySelectorAll('.kpi[data-kpi]');
  cards.forEach(card=>{
    const key=card.getAttribute('data-kpi');
    if(!key || kpiSparkCache.has(key)) return;
    const canvas=document.createElement('canvas');
    canvas.className='kpi-spark';
    card.appendChild(canvas);
    const ctx=canvas.getContext('2d');
    kpiSparkCache.set(key,{card,canvas,ctx});
  });
}
function drawKpiSpark(meta, values){
  const {card,canvas,ctx}=meta||{};
  if(!card || !canvas || !ctx){ return; }
  const isSmall=card.classList.contains('small');
  const widthRatio=isSmall?0.48:0.45;
  const widthMax=isSmall?82:90;
  const widthMin=isSmall?48:54;
  const width=Math.max(widthMin, Math.min(widthMax, card.clientWidth*widthRatio));
  const heightPaddingTop=10;
  const heightPaddingBottom=8;
  const height=Math.max(36, card.clientHeight-(heightPaddingTop+heightPaddingBottom));
  const dpr=window.devicePixelRatio||1;
  canvas.width=Math.round(width*dpr);
  canvas.height=Math.round(height*dpr);
  canvas.style.width=`${width}px`;
  canvas.style.height=`${height}px`;
  ctx.setTransform(dpr,0,0,dpr,0,0);
  ctx.clearRect(0,0,width,height);
  const arr=Array.isArray(values)?values.filter(v=>Number.isFinite(v)):[];
  if(arr.length===0){ return; }
  let min=Math.min(...arr);
  let max=Math.max(...arr);
  if(!Number.isFinite(min) || !Number.isFinite(max)){ return; }
  if(max===min){
    const pad=Math.abs(max||1)*0.05 || 1;
    min-=pad; max+=pad;
  }else{
    const pad=(max-min)*0.08;
    min-=pad; max+=pad;
  }
  const points=[];
  const step=arr.length>1 ? width/(arr.length-1) : width/2;
  let idx=0;
  values.forEach(val=>{
    if(!Number.isFinite(val)) return;
    const x=arr.length>1 ? idx*step : width/2;
    const ratio=(val-min)/(max-min);
    const y=height - Math.max(0, Math.min(1, ratio))*height;
    points.push({x,y});
    idx++;
  });
  const accent=getComputedStyle(document.body).getPropertyValue('--accent').trim() || '#2563eb';
  ctx.lineWidth=2.4;
  ctx.lineJoin='round';
  ctx.lineCap='round';
  ctx.strokeStyle=accent;
  if(points.length<=1){
    const y=points.length?points[0].y:height/2;
    ctx.beginPath();
    ctx.moveTo(0,y);
    ctx.lineTo(width,y);
    ctx.stroke();
    return;
  }
  ctx.beginPath();
  ctx.moveTo(points[0].x, points[0].y);
  for(let i=1;i<points.length-1;i++){
    const xc=(points[i].x+points[i+1].x)/2;
    const yc=(points[i].y+points[i+1].y)/2;
    ctx.quadraticCurveTo(points[i].x, points[i].y, xc, yc);
  }
  ctx.lineTo(points[points.length-1].x, points[points.length-1].y);
  ctx.stroke();
}
function updateKpiSparks(series){
  ensureKpiSparklines();
  const metrics=['spend','revenue','acos','clicks','impressions','ctr','roas','avgcpc'];
  metrics.forEach(key=>{
    const meta=kpiSparkCache.get(key);
    if(!meta) return;
    const values=series && Array.isArray(series[key]) ? series[key] : [];
    drawKpiSpark(meta, values);
  });
}

function finalizeAgg(map, limit, options={}){
  if(!(map instanceof Map) || map.size===0){
    return {labels:[], spend:[], sales:[], acos:[], total:0, truncated:false, totalSpend:0, totalSales:0, limit:null, page:{start:0,count:0,size:0,current:0,totalPages:0,hasPrev:false,hasNext:false,total:0}};
  }
  const entries=[];
  let totalSpend=0;
  let totalSales=0;
  map.forEach((value,label)=>{
    const spend=+value.spend||0;
    const sales=+value.sales||0;
    const acos=sales>0 ? spend/sales : (spend>0 ? Infinity : NaN);
    entries.push({label:String(label), spend, sales, acos});
    totalSpend+=spend;
    totalSales+=sales;
  });
  const sortValue=v=>{
    if(Number.isNaN(v)) return Number.NEGATIVE_INFINITY;
    if(v===Infinity) return Number.POSITIVE_INFINITY;
    if(v===-Infinity) return Number.NEGATIVE_INFINITY;
    return v;
  };
  entries.sort((a,b)=>{
    if(b.sales!==a.sales) return b.sales - a.sales;
    const aAcos=sortValue(a.acos);
    const bAcos=sortValue(b.acos);
    if(bAcos>aAcos) return 1;
    if(bAcos<aAcos) return -1;
    return String(a.label).localeCompare(String(b.label));
  });
  const maxRows=(Number.isFinite(limit)&&limit>0)?Math.floor(limit):null;
  let output=entries;
  let pageMeta={start:0,count:entries.length,size:maxRows||entries.length,current:0,totalPages:maxRows?Math.ceil(entries.length/(maxRows||1)): (entries.length?1:0),hasPrev:false,hasNext:false,total:entries.length};
  if(maxRows){
    const totalPages=entries.length ? Math.ceil(entries.length/maxRows) : 0;
    let pageIndex=Number.isFinite(options.page)?Math.max(0, Math.floor(options.page)):0;
    if(totalPages>0){
      pageIndex=Math.min(pageIndex, totalPages-1);
    }else{
      pageIndex=0;
    }
    const start=pageIndex*maxRows;
    const end=start+maxRows;
    output=entries.slice(start,end);
    const count=output.length;
    pageMeta={
      start,
      count,
      size:maxRows,
      current:pageIndex,
      totalPages,
      hasPrev:start>0,
      hasNext:end<entries.length,
      total:entries.length
    };
  }
  const truncated=!!(maxRows && entries.length>output.length);
  return {
    labels:output.map(e=>e.label),
    spend:output.map(e=>e.spend),
    sales:output.map(e=>e.sales),
    acos:output.map(e=>e.acos),
    total:entries.length,
    truncated,
    totalSpend,
    totalSales,
    limit:maxRows,
    page:pageMeta
  };
}

function buildAgg(rows, keyCol, spendKey, salesKey){
  if(!Array.isArray(rows) || !rows.length || !keyCol){
    return {labels:[], spend:[], sales:[], acos:[]};
  }
  const agg=new Map();
  for(const r of rows){
    const label=String(r[keyCol] ?? '(Unspecified)');
    const spend=+r[spendKey]||0;
    const sales=+r[salesKey]||0;
    const entry=agg.get(label);
    if(entry){
      entry.spend+=spend;
      entry.sales+=sales;
    }else{
      agg.set(label,{spend,sales});
    }
  }
  return finalizeAgg(agg);
}

function updatePivotFootSpace(table){
  if(!table) return;
  const body = table.closest('.pivot-body');
  if(!body) return;
  const apply=()=>{
    const foot=table.querySelector('tfoot');
    if(!foot){
      body.style.setProperty('--pivot-foot-space','0px');
      schedulePivotLayout();
      return;
    }
    const rect=foot.getBoundingClientRect();
    const height=Math.ceil(rect.height||0);
    const gap=Math.max(0, height+12);
    body.style.setProperty('--pivot-foot-space', `${gap}px`);
    schedulePivotLayout();
  };
  if(typeof requestAnimationFrame==='function') requestAnimationFrame(apply);
  else apply();
}

function schedulePivotLayout(){
  if(typeof requestAnimationFrame!=='function'){
    updatePivotLayout();
    return;
  }
  if(pivotLayoutFrame) cancelAnimationFrame(pivotLayoutFrame);
  pivotLayoutFrame=requestAnimationFrame(()=>{
    pivotLayoutFrame=null;
    updatePivotLayout();
  });
}

function updatePivotLayout(){
  const section=el.pivot?.section;
  if(!section || section.hidden){
    return;
  }
  const cards=Array.from(section.querySelectorAll('.pivot-card'));
  if(!cards.length){
    section.style.removeProperty('--pivot-auto-rows');
    return;
  }
  const styles=getComputedStyle(section);
  let rowHeight=parseFloat(styles.getPropertyValue('--pivot-auto-rows'));
  if(!Number.isFinite(rowHeight) || rowHeight<=0){
    rowHeight=12;
    section.style.setProperty('--pivot-auto-rows', `${rowHeight}px`);
  }
  const rowGap=parseFloat(styles.rowGap)||0;
  const denom=rowHeight+rowGap;
  cards.forEach(card=>{
    if(card.hidden){
      card.style.removeProperty('grid-row-end');
      return;
    }
    const rect=card.getBoundingClientRect();
    const height=rect.height;
    if(!height){
      card.style.removeProperty('grid-row-end');
      return;
    }
    const span=Math.max(1, Math.ceil((height+rowGap)/(denom||1)));
    card.style.gridRowEnd=`span ${span}`;
  });
}

function renderPivotTable(table){
  if(!table) return;
  const data=table._pivotData;
  if(!data){
    table.innerHTML='';
    table.classList.remove('has-grand-total');
    updatePivotFootSpace(table);
    schedulePivotLayout();
    return;
  }

  const safeColumn=escapeHtml(data.displayName||'Group');
  const sort=table._pivotSort || (table._pivotSort={key:null,dir:'desc'});
  if(sort.key && !PIVOT_SORT_KEYS.has(sort.key)){
    sort.key=null;
  }
  if(sort.dir!=='asc' && sort.dir!=='desc'){
    sort.dir='desc';
  }

  const rows=Array.isArray(data.rows)?data.rows.slice():[];
  if(sort.key){
    rows.sort((a,b)=>comparePivotRows(a,b,sort.key,sort.dir));
  }

  const head=buildPivotHead(safeColumn, sort.key, sort.dir);

  if(!rows.length){
    table.innerHTML = head + `<tbody><tr><td colspan="5" class="pivot-empty">No ${safeColumn} data for current filters.</td></tr></tbody>`;
    table.classList.remove('has-grand-total');
    updatePivotFootSpace(table);
    schedulePivotLayout();
    return;
  }

  const barScale=Number.isFinite(data.barScale) && data.barScale>0 ? data.barScale : 100;
  const bodyRows=rows.map(row=>{
    const labelCell=`<th scope="row">${escapeHtml(row.label)}</th>`;
    const spendCell=buildPivotMoneyCell(row.spend);
    const salesCell=buildPivotMoneyCell(row.sales);
    const acosCells=buildPivotAcosCells(row.acos, barScale, false);
    return `<tr>${labelCell}${spendCell}${salesCell}${acosCells}</tr>`;
  }).join('');

  const totalSpend=Number(data.totals?.spend)||0;
  const totalSales=Number(data.totals?.sales)||0;
  const totalAcos=typeof data.totals?.acos==='number'?data.totals.acos:NaN;
  const totalRow=`<tr class="pivot-total"><th scope="row">Grand Total</th>${buildPivotMoneyCell(totalSpend)}${buildPivotMoneyCell(totalSales)}${buildPivotAcosCells(totalAcos, barScale, true)}</tr>`;

  table.innerHTML = head + `<tbody>${bodyRows}</tbody><tfoot>${totalRow}</tfoot>`;
  table.classList.add('has-grand-total');
  updatePivotFootSpace(table);
  schedulePivotLayout();
}

function buildPivotHead(columnLabel, activeKey, activeDir){
  const cells=[
    buildPivotHeadCell('label', columnLabel, '', activeKey, activeDir),
    buildPivotHeadCell('spend', 'Spend', '', activeKey, activeDir),
    buildPivotHeadCell('sales', 'Sales', '', activeKey, activeDir),
    buildPivotHeadCell('acos', 'ACOS', 'pivot-acos', activeKey, activeDir),
    '<th scope="col" class="pivot-acos-bar" aria-hidden="true"></th>'
  ];
  return `<thead><tr>${cells.join('')}</tr></thead>`;
}

function buildPivotHeadCell(key, title, extraClass, activeKey, activeDir){
  const sortable=PIVOT_SORT_KEYS.has(key);
  const classes=['pivot-sortable'];
  if(extraClass) classes.push(extraClass);
  const classAttr=sortable?` class="${classes.join(' ')}"`:(extraClass?` class="${extraClass}"`:'');
  const attrs=[`scope="col"`];
  if(sortable){
    attrs.push(`data-sort-key="${key}"`);
    attrs.push('role="button"');
    attrs.push('tabindex="0"');
  }
  if(sortable && activeKey===key){
    attrs.push(`aria-sort="${activeDir==='asc'?'ascending':'descending'}"`);
  }
  const indicator=(sortable && activeKey===key)?`<span class="pivot-sort-indicator" aria-hidden="true">${activeDir==='asc'?'▲':'▼'}</span>`:'';
  const safeTitle=escapeHtml(title);
  return `<th ${attrs.join(' ')}${classAttr}><span class="pivot-sort-label">${safeTitle}${indicator}</span></th>`;
}

function buildPivotMoneyCell(value){
  return `<td class="pivot-num">${escapeHtml(fmt.money0(value))}</td>`;
}

function buildPivotAcosCells(value, barScale, isTotal){
  if(!Number.isFinite(value)){
    return '<td class="pivot-acos pivot-acos-empty">—</td><td class="pivot-acos-bar pivot-acos-empty"></td>';
  }
  const pct=value*100;
  const width=Math.max(0, Math.min(100, barScale ? (pct/barScale)*100 : 0));
  const cls=`pivot-amount${isTotal?' pivot-amount-total':''}`;
  const valueCell=`<td class="pivot-acos"><span class="${cls}">${pct.toFixed(1)}%</span></td>`;
  const barCell=`<td class="pivot-acos-bar"><div class="pivot-bar"><div class="pivot-bar-fill acos" style="width:${width}%"></div></div></td>`;
  return valueCell+barCell;
}

function comparePivotRows(a,b,key,dir){
  if(key==='label'){
    const cmp=PIVOT_LABEL_COLLATOR.compare(String(a.label??''), String(b.label??''));
    return dir==='desc' ? -cmp : cmp;
  }
  const va=pivotSortWeight(a[key]);
  const vb=pivotSortWeight(b[key]);
  if(va!==vb){
    const diff=va-vb;
    return dir==='desc' ? -diff : diff;
  }
  return PIVOT_LABEL_COLLATOR.compare(String(a.label??''), String(b.label??''));
}

function pivotSortWeight(value){
  if(typeof value!=='number' || Number.isNaN(value)) return -1e14;
  if(value===Infinity) return 1e15;
  if(value===-Infinity) return -1e15;
  return value;

}

function renderPivotCard(target, columnLabel, agg, hasColumn){
  if(!target || !target.card || !target.table) return false;
  if(!hasColumn){
    target.card.hidden = true;
    if(target.card.style) target.card.style.removeProperty('grid-row-end');
    target.table.innerHTML='';
    target.table._pivotData=null;
    target.table.classList.remove('has-grand-total');
    updatePivotFootSpace(target.table);
    schedulePivotLayout();
    setPivotNote(target.card, '');
    return false;
  }

  const displayName = columnLabel || 'Group';
  target.card.hidden = false;
  const titleTextNode = target.card.querySelector('.chart-title-text');
  if(titleTextNode) titleTextNode.textContent = `${displayName} Performance Pivot`;
  else{
    const fallbackTitle=target.card.querySelector('.chart-title');
    if(fallbackTitle) fallbackTitle.textContent = `${displayName} Performance Pivot`;

  }

  const labels = Array.isArray(agg?.labels) ? agg.labels : [];
  const spendVals = Array.isArray(agg?.spend) ? agg.spend.map(v=>+v||0) : labels.map(()=>0);
  const salesVals = Array.isArray(agg?.sales) ? agg.sales.map(v=>+v||0) : labels.map(()=>0);

  const parseAcosValue=(value)=>{
    if(typeof value==='number') return value;
    const str=String(value??'').trim();
    if(!str) return NaN;
    const cleaned=str.replace(/acos/ig,'').trim();
    if(!/[0-9]/.test(cleaned)) return NaN;
    const num=parseNumber(cleaned);
    return Number.isFinite(num)?num:NaN;
  };

  const acosVals = (Array.isArray(agg?.acos) && agg.acos.length===labels.length)
    ? agg.acos.map(parseAcosValue)
    : labels.map((_,i)=>{
        const sales=salesVals[i];
        const spend=spendVals[i];
        return sales>0 ? spend/sales : (spend>0 ? Infinity : NaN);
      });

  const totalSpend = Number.isFinite(agg?.totalSpend) ? agg.totalSpend : spendVals.reduce((sum,val)=>sum+val,0);
  const totalSales = Number.isFinite(agg?.totalSales) ? agg.totalSales : salesVals.reduce((sum,val)=>sum+val,0);
  const totalAcos = totalSales>0 ? totalSpend/totalSales : NaN;

  const totalCount=Number.isFinite(agg?.total)?agg.total:labels.length;
  const limit=Number.isFinite(agg?.limit)?agg.limit:null;
  let truncatedNote='';
  if(labels.length && limit && totalCount>labels.length && agg?.page){
    const start=Number.isFinite(agg.page.start)?agg.page.start:0;
    const from=Math.min(totalCount,start+1);
    const to=Math.min(totalCount,start+labels.length);
    truncatedNote=`Showing rows ${from.toLocaleString()}–${to.toLocaleString()} of ${totalCount.toLocaleString()} ${displayName} results. Totals include all filtered rows.`;
  }else if(agg?.truncated){
    const totalStr=totalCount.toLocaleString();
    const limitStr=(limit||labels.length).toLocaleString();
    truncatedNote=`Showing top ${limitStr} of ${totalStr} ${displayName} results. Totals include all filtered rows.`;
  }
  if(truncatedNote){
    setPivotNote(target.card, truncatedNote);
  }else{
    setPivotNote(target.card, '');
  }

  const finiteAcos = acosVals.filter(Number.isFinite);
  if(isFinite(totalAcos)) finiteAcos.push(totalAcos);
  const maxPct = finiteAcos.length ? Math.max(...finiteAcos)*100 : 0;
  const barMaxPct = Math.min(100, maxPct + 10);
  const barScale = barMaxPct > 0 ? barMaxPct : 100;

  const rowData = labels.map((label,i)=>({
    label:String(label),
    spend:spendVals[i],
    sales:salesVals[i],
    acos:acosVals[i]
  }));

  target.table._pivotData={
    displayName,
    rows:rowData,
    totals:{spend:totalSpend,sales:totalSales,acos:totalAcos},
    barScale
  };

  if(!target.table._pivotSort){
    target.table._pivotSort={key:null,dir:'desc'};
  }

  renderPivotTable(target.table);
  return true;
}

function renderConversionPivots(rows, spendKey, salesKey){
  const result={st:false,asin:false};
  const targetSt=el.pivot?.conversionSt;
  const targetAsin=el.pivot?.conversionAsin;
  const termCol=state.columns.term;
  const typeCol=state.columns.customerType;
  const hasBasics = !!(spendKey && salesKey && termCol && typeCol);
  const baseLabel = termCol?.name || 'Customer Search Term';

  if(!hasBasics){
    if(targetSt) renderPivotCard(targetSt, `${baseLabel} (ST)`, null, false);
    if(targetAsin) renderPivotCard(targetAsin, `${baseLabel} (ASIN)`, null, false);
    return result;
  }

  const termKey = normalize(termCol.name);
  const typeKey = normalize(typeCol.name);
  const normalizeTypeRaw = (value)=>String(value??'').trim().toLowerCase();
  const typeCache=new Map();
  const mapTypeValue=(value)=>{
    const raw=normalizeTypeRaw(value);
    if(typeCache.has(raw)) return typeCache.get(raw);
    let mapped;
    if(raw==='search term' || raw==='searchterm' || raw==='search-term' || raw==='st') mapped='st';
    else if(raw==='asin' || raw==='product asin' || raw==='product-asin') mapped='asin';
    else mapped=raw;
    typeCache.set(raw,mapped);
    return mapped;
  };

  const buckets={st:new Map(), asin:new Map()};
  for(const row of rows){
    const type=mapTypeValue(row[typeKey]);
    const bucket=type==='st'?buckets.st:type==='asin'?buckets.asin:null;
    if(!bucket) continue;
    const label=String(row[termKey] ?? '(Unspecified)');
    const spend=+row[spendKey]||0;
    const sales=+row[salesKey]||0;
    const entry=bucket.get(label);
    if(entry){
      entry.spend+=spend;
      entry.sales+=sales;
    }else{
      bucket.set(label,{spend,sales});
    }
  }

  const renderBucket=(target,map,labelSuffix,key)=>{
    if(!target) return false;
    if(!state.conversionPage) state.conversionPage={st:0,asin:0};
    const totalEntries=map instanceof Map ? map.size : 0;
    let pageIndex=state.conversionPage[key]||0;
    if(MAX_CONVERSION_ROWS && totalEntries>0){
      const totalPages=Math.ceil(totalEntries/MAX_CONVERSION_ROWS);
      if(pageIndex>=totalPages) pageIndex=Math.max(0,totalPages-1);
    }else{
      pageIndex=0;
    }
    state.conversionPage[key]=pageIndex;
    const agg=finalizeAgg(map, MAX_CONVERSION_ROWS, {page:pageIndex});
    updateConversionNav(target, agg);
    return renderPivotCard(target, `${baseLabel} (${labelSuffix})`, agg, true);
  };

  result.st = renderBucket(targetSt,buckets.st,'ST','st');
  result.asin = renderBucket(targetAsin,buckets.asin,'ASIN','asin');
  return result;
}

function hideUnusedPivotSlots(activeSlots){
  if(!el.pivot) return;
  Object.entries(el.pivot).forEach(([slot,target])=>{
    if(slot==='section') return;
    if(activeSlots.has(slot)) return;
    if(target?.card){
      target.card.hidden=true;
      target.card.style.removeProperty('grid-row-end');
    }
    if(target?.table){
      target.table.innerHTML='';
      target.table._pivotData=null;
      target.table.classList.remove('has-grand-total');
      updatePivotFootSpace(target.table);
    }
  });
}

/* ===== render & CSV ===== */
function renderAll(){
  const rows=getFilteredRows();
  const series=buildKpiSeries(rows);
  renderKPIs(computeKPIs(rows), series);

  const spendKey = state.columns.spend ? normalize(state.columns.spend.name) : null;
  const salesKey = state.columns.revenue ? normalize(state.columns.revenue.name) : null;
  if(el.pivot?.section) el.pivot.section.dataset.mode = state.activeTab || 'overview';

  const activeSlots=new Set();
  let anyPivot=false;

  if(state.activeTab==='conversion'){
    const result=renderConversionPivots(rows, spendKey, salesKey);
    if(result.st) activeSlots.add('conversionSt');
    if(result.asin) activeSlots.add('conversionAsin');
    anyPivot = result.st || result.asin;
  }else{
    const config=getPivotConfig();
    const visibilities=config.map(({slot,column,fallback})=>{
      const target=el.pivot?.[slot];
      if(!target) return false;
      const columnDef=state.columns[column];
      const columnName=columnDef?.name || fallback;
      const columnKey=columnDef ? normalize(columnDef.name) : null;
      const hasMetrics = spendKey && salesKey && columnKey;
      const agg = hasMetrics ? buildAgg(rows, columnKey, spendKey, salesKey) : null;
      const rendered = renderPivotCard(target, columnName, agg, !!columnKey);
      if(rendered) activeSlots.add(slot);
      return rendered;
    });
    anyPivot = visibilities.some(Boolean);
  }

  hideUnusedPivotSlots(activeSlots);

  if(el.pivot?.section) el.pivot.section.hidden = !anyPivot;
  updateResetButtonVisibility();
  schedulePivotLayout();
}

function onDownloadCsv(){
  const rows=getFilteredRows();
  if(!rows.length){ alert('No rows to download for current filters.'); return; }
  const headers=Object.keys(state.rows[0]||{});
  const esc=v=>{ if(v==null) return ''; const s=String(v); return /[",\n]/.test(s)?'"'+s.replace(/"/g,'""')+'"':s; };
  const head=headers.map(esc).join(',')+'\n';
  const body=rows.map(r=>headers.map(h=>esc(r[h])).join(',')).join('\n');
  const blob=new Blob([head+body],{type:'text/csv;charset=utf-8'});
  saveAs(blob,'filtered.csv');
}

/* ===== modal controls ===== */
function snapshotFilters(){
  const snap={};
  Object.entries(el.dd).forEach(([key,root])=>{
    if(!root) return;
    const col=state.columns[key];
    if(col && col.aliasOf) return;
    snap[key]=ddGetSelected(root);
  });
  snap.search=el.search.value;
  snap.customRange={
    active:state.customRange.active,
    start:state.customRange.start?toInputDate(state.customRange.start):'',
    end:state.customRange.end?toInputDate(state.customRange.end):''
  };
  state.snapshot=snap;
}
function restoreSnapshot(){
  const s=state.snapshot||{};
  Object.entries(el.dd).forEach(([key,root])=>{
    if(!root) return;
    const col=state.columns[key];
    if(col && col.aliasOf) return;
    const selected=Array.isArray(s[key])?s[key]:[];
    root.querySelectorAll('.dd-list input[type=checkbox]').forEach(cb=>cb.checked=selected.includes(cb.value));
    ddUpdateSummary(root);
    ddSyncSelectAll(root);
  });
  el.search.value=s.search??'';
  if(s.customRange){
    const start=parseInputDate(s.customRange.start);
    const end=parseInputDate(s.customRange.end);
    state.customRange={
      active:!!s.customRange.active && (start||end),
      start:start||null,
      end:end||null
    };
    if(state.customRange.active) state.monthSel.clear();
    syncCustomRangeInputs();
    updateMonthSummary();
  }
  updateAllFilterOptions(null);
  updateResetButtonVisibility();
}
function openFiltersModal(){ snapshotFilters(); el.modal.classList.add('open'); el.modal.setAttribute('aria-hidden','false'); }
function closeFiltersCancel(){ restoreSnapshot(); el.modal.classList.remove('open'); el.modal.setAttribute('aria-hidden','true'); }
function closeFiltersApply(){ el.modal.classList.remove('open'); el.modal.setAttribute('aria-hidden','true'); resetConversionPaging(); renderAll(); }
function clearAllFilters(){
  Object.values(el.dd).forEach(root=>{
    if(!root) return;
    root.querySelectorAll('.dd-list input[type=checkbox]').forEach(cb=>cb.checked=false);
    ddUpdateSummary(root);
    ddSyncSelectAll(root);
  });
  clearCustomRange({skipRender:true, skipFilters:true});
  el.search.value='';
  updateAllFilterOptions(null);
  updateMonthSummary();
  updateResetButtonVisibility();
}

function resetFiltersAndApply(){
  if(!state.hasData) return;
  if(!hasActiveFilters()) return;
  state.monthSel.clear();
  el.monthList?.querySelectorAll('input[type=checkbox]').forEach(cb=>cb.checked=false);
  state.monthDirty=false;
  clearCustomRange({skipRender:true, skipFilters:true});
  updateMonthSummary();
  if(el.monthDD) el.monthDD.classList.remove('open');
  clearAllFilters();
  resetConversionPaging();
  renderAll();
}

</script>
</body>
</html><|MERGE_RESOLUTION|>--- conflicted
+++ resolved
@@ -532,7 +532,6 @@
 
   const ensureCard=(cardId,title,tableId,type)=>{
     let card=document.getElementById(cardId);
-<<<<<<< HEAD
     if(!card){
       card=document.createElement('div');
       card.id=cardId;
@@ -574,28 +573,7 @@
       table.className='pivot-table';
       body.appendChild(table);
     }
-=======
-    if(card) return card;
-    card=document.createElement('div');
-    card.id=cardId;
-    card.className='chart-card pivot-card pivot-conversion';
-    const titleNode=document.createElement('div');
-    titleNode.className='chart-title';
-    const titleText=document.createElement('span');
-    titleText.className='chart-title-text';
-    titleText.textContent=title;
-    const copyBtn=createPivotCopyButton(tableId,title);
-    titleNode.append(titleText,copyBtn);
-    const body=document.createElement('div');
-    body.className='pivot-body';
-    const table=document.createElement('table');
-    table.id=tableId;
-    table.className='pivot-table';
-    body.appendChild(table);
-    card.appendChild(titleNode);
-    card.appendChild(body);
-    pivotSection.appendChild(card);
->>>>>>> fc5d58e3
+
     return card;
   };
 
